/*
 * Copyright © 2010-2011 Intel Corporation
 * Copyright © 2008-2011 Kristian Høgsberg
 * Copyright © 2012 Collabora, Ltd.
 *
 * Permission to use, copy, modify, distribute, and sell this software and
 * its documentation for any purpose is hereby granted without fee, provided
 * that the above copyright notice appear in all copies and that both that
 * copyright notice and this permission notice appear in supporting
 * documentation, and that the name of the copyright holders not be used in
 * advertising or publicity pertaining to distribution of the software
 * without specific, written prior permission.  The copyright holders make
 * no representations about the suitability of this software for any
 * purpose.  It is provided "as is" without express or implied warranty.
 *
 * THE COPYRIGHT HOLDERS DISCLAIM ALL WARRANTIES WITH REGARD TO THIS
 * SOFTWARE, INCLUDING ALL IMPLIED WARRANTIES OF MERCHANTABILITY AND
 * FITNESS, IN NO EVENT SHALL THE COPYRIGHT HOLDERS BE LIABLE FOR ANY
 * SPECIAL, INDIRECT OR CONSEQUENTIAL DAMAGES OR ANY DAMAGES WHATSOEVER
 * RESULTING FROM LOSS OF USE, DATA OR PROFITS, WHETHER IN AN ACTION OF
 * CONTRACT, NEGLIGENCE OR OTHER TORTIOUS ACTION, ARISING OUT OF OR IN
 * CONNECTION WITH THE USE OR PERFORMANCE OF THIS SOFTWARE.
 */

#define _GNU_SOURCE

#include "config.h"

#include <fcntl.h>
#include <stdio.h>
#include <string.h>
#include <stdlib.h>
#include <stdint.h>
#include <limits.h>
#include <stdarg.h>
#include <assert.h>
#include <sys/ioctl.h>
#include <sys/mman.h>
#include <sys/wait.h>
#include <sys/socket.h>
#include <sys/utsname.h>
#include <sys/stat.h>
#include <unistd.h>
#include <math.h>
#include <linux/input.h>
#include <dlfcn.h>
#include <signal.h>
#include <setjmp.h>
#include <sys/time.h>
#include <time.h>
#include <ctype.h>

#include <wayland-server.h>
#include "compositor.h"
#include "../shared/os-compatibility.h"
#include "git-version.h"

static struct wl_list child_process_list;
static struct weston_compositor *segv_compositor;

static int
sigchld_handler(int signal_number, void *data)
{
	struct weston_process *p;
	int status;
	pid_t pid;

	pid = waitpid(-1, &status, WNOHANG);
	if (!pid)
		return 1;

	wl_list_for_each(p, &child_process_list, link) {
		if (p->pid == pid)
			break;
	}

	if (&p->link == &child_process_list) {
		weston_log("unknown child process exited\n");
		return 1;
	}

	wl_list_remove(&p->link);
	p->cleanup(p, status);

	return 1;
}

WL_EXPORT int
weston_output_switch_mode(struct weston_output *output, struct weston_mode *mode)
{
	if (!output->switch_mode)
		return -1;

	return output->switch_mode(output, mode);
}

WL_EXPORT void
weston_watch_process(struct weston_process *process)
{
	wl_list_insert(&child_process_list, &process->link);
}

static void
child_client_exec(int sockfd, const char *path)
{
	int clientfd;
	char s[32];
	sigset_t allsigs;

	/* do not give our signal mask to the new process */
	sigfillset(&allsigs);
	sigprocmask(SIG_UNBLOCK, &allsigs, NULL);

	/* Launch clients as the user. */
	seteuid(getuid());

	/* SOCK_CLOEXEC closes both ends, so we dup the fd to get a
	 * non-CLOEXEC fd to pass through exec. */
	clientfd = dup(sockfd);
	if (clientfd == -1) {
		weston_log("compositor: dup failed: %m\n");
		return;
	}

	snprintf(s, sizeof s, "%d", clientfd);
	setenv("WAYLAND_SOCKET", s, 1);

	if (execl(path, path, NULL) < 0)
		weston_log("compositor: executing '%s' failed: %m\n",
			path);
}

WL_EXPORT struct wl_client *
weston_client_launch(struct weston_compositor *compositor,
		     struct weston_process *proc,
		     const char *path,
		     weston_process_cleanup_func_t cleanup)
{
	int sv[2];
	pid_t pid;
	struct wl_client *client;

	weston_log("launching '%s'\n", path);

	if (os_socketpair_cloexec(AF_UNIX, SOCK_STREAM, 0, sv) < 0) {
		weston_log("weston_client_launch: "
			"socketpair failed while launching '%s': %m\n",
			path);
		return NULL;
	}

	pid = fork();
	if (pid == -1) {
		close(sv[0]);
		close(sv[1]);
		weston_log("weston_client_launch: "
			"fork failed while launching '%s': %m\n", path);
		return NULL;
	}

	if (pid == 0) {
		child_client_exec(sv[1], path);
		exit(-1);
	}

	close(sv[1]);

	client = wl_client_create(compositor->wl_display, sv[0]);
	if (!client) {
		close(sv[0]);
		weston_log("weston_client_launch: "
			"wl_client_create failed while launching '%s'.\n",
			path);
		return NULL;
	}

	proc->pid = pid;
	proc->cleanup = cleanup;
	weston_watch_process(proc);

	return client;
}

static void
update_shm_texture(struct weston_surface *surface);

static void
surface_handle_buffer_destroy(struct wl_listener *listener, void *data)
{
	struct weston_surface *es =
		container_of(listener, struct weston_surface, 
			     buffer_destroy_listener);

	if (es->buffer && wl_buffer_is_shm(es->buffer))
		update_shm_texture(es);

	es->buffer = NULL;
}

static const pixman_region32_data_t undef_region_data;

static void
undef_region(pixman_region32_t *region)
{
	if (region->data != &undef_region_data)
		pixman_region32_fini(region);
	region->data = (pixman_region32_data_t *) &undef_region_data;
}

static int
region_is_undefined(pixman_region32_t *region)
{
	return region->data == &undef_region_data;
}

static void
empty_region(pixman_region32_t *region)
{
	if (!region_is_undefined(region))
		pixman_region32_fini(region);

	pixman_region32_init(region);
}

WL_EXPORT struct weston_surface *
weston_surface_create(struct weston_compositor *compositor)
{
	struct weston_surface *surface;

	surface = calloc(1, sizeof *surface);
	if (surface == NULL)
		return NULL;

	wl_signal_init(&surface->surface.resource.destroy_signal);

	wl_list_init(&surface->link);
	wl_list_init(&surface->layer_link);

	surface->surface.resource.client = NULL;

	surface->compositor = compositor;
	surface->alpha = 1.0;
	surface->opaque_rect[0] = 0.0;
	surface->opaque_rect[1] = 0.0;
	surface->opaque_rect[2] = 0.0;
	surface->opaque_rect[3] = 0.0;
	surface->pitch = 1;

	surface->num_textures = 0;
	surface->num_images = 0;

	surface->buffer = NULL;
	surface->output = NULL;
	surface->plane = &compositor->primary_plane;

	pixman_region32_init(&surface->damage);
	pixman_region32_init(&surface->opaque);
	pixman_region32_init(&surface->clip);
	undef_region(&surface->input);
	pixman_region32_init(&surface->transform.opaque);
	wl_list_init(&surface->frame_callback_list);

	surface->buffer_destroy_listener.notify =
		surface_handle_buffer_destroy;

	wl_list_init(&surface->geometry.transformation_list);
	wl_list_insert(&surface->geometry.transformation_list,
		       &surface->transform.position.link);
	weston_matrix_init(&surface->transform.position.matrix);
	pixman_region32_init(&surface->transform.boundingbox);
	surface->geometry.dirty = 1;

	return surface;
}

WL_EXPORT void
weston_surface_set_color(struct weston_surface *surface,
		 GLfloat red, GLfloat green, GLfloat blue, GLfloat alpha)
{
	surface->color[0] = red;
	surface->color[1] = green;
	surface->color[2] = blue;
	surface->color[3] = alpha;
	surface->shader = &surface->compositor->solid_shader;
}

WL_EXPORT void
weston_surface_to_global_float(struct weston_surface *surface,
			       GLfloat sx, GLfloat sy, GLfloat *x, GLfloat *y)
{
	if (surface->transform.enabled) {
		struct weston_vector v = { { sx, sy, 0.0f, 1.0f } };

		weston_matrix_transform(&surface->transform.matrix, &v);

		if (fabsf(v.f[3]) < 1e-6) {
			weston_log("warning: numerical instability in "
				"weston_surface_to_global(), divisor = %g\n",
				v.f[3]);
			*x = 0;
			*y = 0;
			return;
		}

		*x = v.f[0] / v.f[3];
		*y = v.f[1] / v.f[3];
	} else {
		*x = sx + surface->geometry.x;
		*y = sy + surface->geometry.y;
	}
}

WL_EXPORT void
weston_surface_move_to_plane(struct weston_surface *surface,
			     struct weston_plane *plane)
{
	if (surface->plane == plane)
		return;

	weston_surface_damage_below(surface);
	surface->plane = plane;
	weston_surface_damage(surface);
}

WL_EXPORT void
weston_surface_damage_below(struct weston_surface *surface)
{
	pixman_region32_t damage;

	pixman_region32_init(&damage);
	pixman_region32_subtract(&damage, &surface->transform.boundingbox,
				 &surface->clip);
	pixman_region32_union(&surface->plane->damage,
			      &surface->plane->damage, &damage);
	pixman_region32_fini(&damage);
}

static void
surface_compute_bbox(struct weston_surface *surface, int32_t sx, int32_t sy,
		     int32_t width, int32_t height,
		     pixman_region32_t *bbox)
{
	GLfloat min_x = HUGE_VALF,  min_y = HUGE_VALF;
	GLfloat max_x = -HUGE_VALF, max_y = -HUGE_VALF;
	int32_t s[4][2] = {
		{ sx,         sy },
		{ sx,         sy + height },
		{ sx + width, sy },
		{ sx + width, sy + height }
	};
	GLfloat int_x, int_y;
	int i;

	for (i = 0; i < 4; ++i) {
		GLfloat x, y;
		weston_surface_to_global_float(surface,
					       s[i][0], s[i][1], &x, &y);
		if (x < min_x)
			min_x = x;
		if (x > max_x)
			max_x = x;
		if (y < min_y)
			min_y = y;
		if (y > max_y)
			max_y = y;
	}

	int_x = floorf(min_x);
	int_y = floorf(min_y);
	pixman_region32_init_rect(bbox, int_x, int_y,
				  ceilf(max_x) - int_x, ceilf(max_y) - int_y);
}

static void
weston_surface_update_transform_disable(struct weston_surface *surface)
{
	surface->transform.enabled = 0;

	/* round off fractions when not transformed */
	surface->geometry.x = roundf(surface->geometry.x);
	surface->geometry.y = roundf(surface->geometry.y);

	pixman_region32_init_rect(&surface->transform.boundingbox,
				  surface->geometry.x,
				  surface->geometry.y,
				  surface->geometry.width,
				  surface->geometry.height);

	if (surface->alpha == 1.0) {
		pixman_region32_copy(&surface->transform.opaque,
				     &surface->opaque);
		pixman_region32_translate(&surface->transform.opaque,
					  surface->geometry.x,
					  surface->geometry.y);
	}
}

static int
weston_surface_update_transform_enable(struct weston_surface *surface)
{
	struct weston_matrix *matrix = &surface->transform.matrix;
	struct weston_matrix *inverse = &surface->transform.inverse;
	struct weston_transform *tform;

	surface->transform.enabled = 1;

	/* Otherwise identity matrix, but with x and y translation. */
	surface->transform.position.matrix.d[12] = surface->geometry.x;
	surface->transform.position.matrix.d[13] = surface->geometry.y;

	weston_matrix_init(matrix);
	wl_list_for_each(tform, &surface->geometry.transformation_list, link)
		weston_matrix_multiply(matrix, &tform->matrix);

	if (weston_matrix_invert(inverse, matrix) < 0) {
		/* Oops, bad total transformation, not invertible */
		weston_log("error: weston_surface %p"
			" transformation not invertible.\n", surface);
		return -1;
	}

	surface_compute_bbox(surface, 0, 0, surface->geometry.width,
			     surface->geometry.height,
			     &surface->transform.boundingbox);

	return 0;
}

WL_EXPORT void
weston_surface_update_transform(struct weston_surface *surface)
{
	if (!surface->geometry.dirty)
		return;

	surface->geometry.dirty = 0;

	weston_surface_damage_below(surface);

	pixman_region32_fini(&surface->transform.boundingbox);
	pixman_region32_fini(&surface->transform.opaque);
	pixman_region32_init(&surface->transform.opaque);

	if (region_is_undefined(&surface->input))
		pixman_region32_init_rect(&surface->input, 0, 0, 
					  surface->geometry.width,
					  surface->geometry.height);

	/* transform.position is always in transformation_list */
	if (surface->geometry.transformation_list.next ==
	    &surface->transform.position.link &&
	    surface->geometry.transformation_list.prev ==
	    &surface->transform.position.link) {
		weston_surface_update_transform_disable(surface);
	} else {
		if (weston_surface_update_transform_enable(surface) < 0)
			weston_surface_update_transform_disable(surface);
	}

	weston_surface_damage_below(surface);

	if (weston_surface_is_mapped(surface))
		weston_surface_assign_output(surface);
}

WL_EXPORT void
weston_surface_to_global_fixed(struct weston_surface *surface,
			       wl_fixed_t sx, wl_fixed_t sy,
			       wl_fixed_t *x, wl_fixed_t *y)
{
	GLfloat xf, yf;

	weston_surface_to_global_float(surface,
	                               wl_fixed_to_double(sx),
				       wl_fixed_to_double(sy),
				       &xf, &yf);
	*x = wl_fixed_from_double(xf);
	*y = wl_fixed_from_double(yf);
}

static void
surface_from_global_float(struct weston_surface *surface,
			  GLfloat x, GLfloat y, GLfloat *sx, GLfloat *sy)
{
	if (surface->transform.enabled) {
		struct weston_vector v = { { x, y, 0.0f, 1.0f } };

		weston_matrix_transform(&surface->transform.inverse, &v);

		if (fabsf(v.f[3]) < 1e-6) {
			weston_log("warning: numerical instability in "
				"weston_surface_from_global(), divisor = %g\n",
				v.f[3]);
			*sx = 0;
			*sy = 0;
			return;
		}

		*sx = v.f[0] / v.f[3];
		*sy = v.f[1] / v.f[3];
	} else {
		*sx = x - surface->geometry.x;
		*sy = y - surface->geometry.y;
	}
}

WL_EXPORT void
weston_surface_from_global_fixed(struct weston_surface *surface,
			         wl_fixed_t x, wl_fixed_t y,
			         wl_fixed_t *sx, wl_fixed_t *sy)
{
	GLfloat sxf, syf;

	surface_from_global_float(surface,
	                          wl_fixed_to_double(x),
				  wl_fixed_to_double(y),
				  &sxf, &syf);
	*sx = wl_fixed_from_double(sxf);
	*sy = wl_fixed_from_double(syf);
}

WL_EXPORT void
weston_surface_from_global(struct weston_surface *surface,
			   int32_t x, int32_t y, int32_t *sx, int32_t *sy)
{
	GLfloat sxf, syf;

	surface_from_global_float(surface, x, y, &sxf, &syf);
	*sx = floorf(sxf);
	*sy = floorf(syf);
}

WL_EXPORT void
weston_surface_schedule_repaint(struct weston_surface *surface)
{
	struct weston_output *output;

	wl_list_for_each(output, &surface->compositor->output_list, link)
		if (surface->output_mask & (1 << output->id))
			weston_output_schedule_repaint(output);
}

WL_EXPORT void
weston_surface_damage(struct weston_surface *surface)
{
	pixman_region32_union_rect(&surface->damage, &surface->damage,
				   0, 0, surface->geometry.width,
				   surface->geometry.height);

	weston_surface_schedule_repaint(surface);
}

WL_EXPORT void
weston_surface_configure(struct weston_surface *surface,
			 GLfloat x, GLfloat y, int width, int height)
{
	surface->geometry.x = x;
	surface->geometry.y = y;
	surface->geometry.width = width;
	surface->geometry.height = height;
	surface->geometry.dirty = 1;
}

WL_EXPORT void
weston_surface_set_position(struct weston_surface *surface,
			    GLfloat x, GLfloat y)
{
	surface->geometry.x = x;
	surface->geometry.y = y;
	surface->geometry.dirty = 1;
}

WL_EXPORT int
weston_surface_is_mapped(struct weston_surface *surface)
{
	if (surface->output)
		return 1;
	else
		return 0;
}

WL_EXPORT uint32_t
weston_compositor_get_time(void)
{
       struct timeval tv;

       gettimeofday(&tv, NULL);

       return tv.tv_sec * 1000 + tv.tv_usec / 1000;
}

static struct weston_surface *
weston_compositor_pick_surface(struct weston_compositor *compositor,
			       wl_fixed_t x, wl_fixed_t y,
			       wl_fixed_t *sx, wl_fixed_t *sy)
{
	struct weston_surface *surface;

	wl_list_for_each(surface, &compositor->surface_list, link) {
		weston_surface_from_global_fixed(surface, x, y, sx, sy);
		if (pixman_region32_contains_point(&surface->input,
						   wl_fixed_to_int(*sx),
						   wl_fixed_to_int(*sy),
						   NULL))
			return surface;
	}

	return NULL;
}

static void
weston_device_repick(struct weston_seat *seat)
{
	const struct wl_pointer_grab_interface *interface;
	struct weston_surface *surface, *focus;
	struct wl_pointer *pointer = seat->seat.pointer;

	if (!pointer)
		return;

	surface = weston_compositor_pick_surface(seat->compositor,
						 pointer->x,
						 pointer->y,
						 &pointer->current_x,
						 &pointer->current_y);

	if (&surface->surface != pointer->current) {
		interface = pointer->grab->interface;
		pointer->current = &surface->surface;
		interface->focus(pointer->grab, &surface->surface,
				 pointer->current_x,
				 pointer->current_y);
	}

	focus = (struct weston_surface *) pointer->grab->focus;
	if (focus)
		weston_surface_from_global_fixed(focus,
						 pointer->x,
						 pointer->y,
					         &pointer->grab->x,
					         &pointer->grab->y);
}

static void
weston_compositor_repick(struct weston_compositor *compositor)
{
	struct weston_seat *seat;

	if (!compositor->focus)
		return;

	wl_list_for_each(seat, &compositor->seat_list, link)
		weston_device_repick(seat);
}

WL_EXPORT void
weston_surface_unmap(struct weston_surface *surface)
{
	struct weston_seat *seat;

	weston_surface_damage_below(surface);
	surface->output = NULL;
	wl_list_remove(&surface->layer_link);

	wl_list_for_each(seat, &surface->compositor->seat_list, link) {
		if (seat->seat.keyboard &&
		    seat->seat.keyboard->focus == &surface->surface)
			wl_keyboard_set_focus(seat->seat.keyboard, NULL);
		if (seat->seat.pointer &&
		    seat->seat.pointer->focus == &surface->surface)
			wl_pointer_set_focus(seat->seat.pointer,
					     NULL,
					     wl_fixed_from_int(0),
					     wl_fixed_from_int(0));
	}

	weston_surface_schedule_repaint(surface);
}

struct weston_frame_callback {
	struct wl_resource resource;
	struct wl_list link;
};

static void
destroy_surface(struct wl_resource *resource)
{
	int i;

	struct weston_surface *surface =
		container_of(resource,
			     struct weston_surface, surface.resource);
	struct weston_compositor *compositor = surface->compositor;
	struct weston_frame_callback *cb, *next;

	if (weston_surface_is_mapped(surface))
		weston_surface_unmap(surface);

	glDeleteTextures(surface->num_textures, surface->textures);

	if (surface->buffer)
		wl_list_remove(&surface->buffer_destroy_listener.link);

	for (i = 0; i < surface->num_images; i++)
		compositor->destroy_image(compositor->egl_display,
					  surface->images[i]);

	pixman_region32_fini(&surface->transform.boundingbox);
	pixman_region32_fini(&surface->damage);
	pixman_region32_fini(&surface->opaque);
	pixman_region32_fini(&surface->clip);
	if (!region_is_undefined(&surface->input))
		pixman_region32_fini(&surface->input);

	wl_list_for_each_safe(cb, next, &surface->frame_callback_list, link)
		wl_resource_destroy(&cb->resource);

	free(surface);
}

WL_EXPORT void
weston_surface_destroy(struct weston_surface *surface)
{
	/* Not a valid way to destroy a client surface */
	assert(surface->surface.resource.client == NULL);

	wl_signal_emit(&surface->surface.resource.destroy_signal,
		       &surface->surface.resource);
	destroy_surface(&surface->surface.resource);
}

static void
ensure_textures(struct weston_surface *es, int num_textures)
{
	int i;

	if (num_textures <= es->num_textures)
		return;

	for (i = es->num_textures; i < num_textures; i++) {
		glGenTextures(1, &es->textures[i]);
		glBindTexture(es->target, es->textures[i]);
		glTexParameteri(es->target,
				GL_TEXTURE_WRAP_S, GL_CLAMP_TO_EDGE);
		glTexParameteri(es->target,
				GL_TEXTURE_WRAP_T, GL_CLAMP_TO_EDGE);
	}
	es->num_textures = num_textures;
	glBindTexture(es->target, 0);
}

static void
weston_surface_attach(struct wl_surface *surface, struct wl_buffer *buffer)
{
	struct weston_surface *es = (struct weston_surface *) surface;
	struct weston_compositor *ec = es->compositor;
	EGLint attribs[3], format;
	int i, num_planes;

	if (es->buffer) {
		weston_buffer_post_release(es->buffer);
		wl_list_remove(&es->buffer_destroy_listener.link);
	}

	es->buffer = buffer;

	if (!buffer) {
		if (weston_surface_is_mapped(es))
			weston_surface_unmap(es);
		for (i = 0; i < es->num_images; i++) {
			ec->destroy_image(ec->egl_display, es->images[i]);
			es->images[i] = NULL;
		}
		es->num_images = 0;
		glDeleteTextures(es->num_textures, es->textures);
		es->num_textures = 0;
		return;
	}

	buffer->busy_count++;
	wl_signal_add(&es->buffer->resource.destroy_signal,
		      &es->buffer_destroy_listener);

	if (es->geometry.width != buffer->width ||
	    es->geometry.height != buffer->height) {
		undef_region(&es->input);
		pixman_region32_fini(&es->opaque);
		pixman_region32_init(&es->opaque);
	}

	if (wl_buffer_is_shm(buffer)) {
		es->pitch = wl_shm_buffer_get_stride(buffer) / 4;
<<<<<<< HEAD
=======
		es->shader = &ec->texture_shader_rgba;
>>>>>>> b5b8a4b0
		es->target = GL_TEXTURE_2D;

		ensure_textures(es, 1);
		glBindTexture(GL_TEXTURE_2D, es->textures[0]);
		glTexImage2D(GL_TEXTURE_2D, 0, GL_BGRA_EXT,
			     es->pitch, es->buffer->height, 0,
			     GL_BGRA_EXT, GL_UNSIGNED_BYTE, NULL);
		if (wl_shm_buffer_get_format(buffer) == WL_SHM_FORMAT_XRGB8888)
			es->shader = &ec->texture_shader_rgbx;
		else
			es->shader = &ec->texture_shader_rgba;
	} else if (ec->query_buffer(ec->egl_display, buffer,
				    EGL_TEXTURE_FORMAT, &format)) {
		for (i = 0; i < es->num_images; i++)
			ec->destroy_image(ec->egl_display, es->images[i]);
		es->num_images = 0;
		es->target = GL_TEXTURE_2D;
		switch (format) {
		case EGL_TEXTURE_RGB:
		case EGL_TEXTURE_RGBA:
		default:
			num_planes = 1;
			es->shader = &ec->texture_shader_rgba;
			break;
		case EGL_TEXTURE_EXTERNAL_WL:
			num_planes = 1;
			es->target = GL_TEXTURE_EXTERNAL_OES;
			es->shader = &ec->texture_shader_egl_external;
			break;
		case EGL_TEXTURE_Y_UV_WL:
			num_planes = 2;
			es->shader = &ec->texture_shader_y_uv;
			break;
		case EGL_TEXTURE_Y_U_V_WL:
			num_planes = 3;
			es->shader = &ec->texture_shader_y_u_v;
			break;
		case EGL_TEXTURE_Y_XUXV_WL:
			num_planes = 2;
			es->shader = &ec->texture_shader_y_xuxv;
			break;
		}

		ensure_textures(es, num_planes);
		for (i = 0; i < num_planes; i++) {
			attribs[0] = EGL_WAYLAND_PLANE_WL;
			attribs[1] = i;
			attribs[2] = EGL_NONE;
			es->images[i] = ec->create_image(ec->egl_display,
							 NULL,
							 EGL_WAYLAND_BUFFER_WL,
							 buffer, attribs);
			if (!es->images[i]) {
				weston_log("failed to create img for plane %d\n", i);
				continue;
			}
			es->num_images++;

			glActiveTexture(GL_TEXTURE0 + i);
			glBindTexture(es->target, es->textures[i]);
			ec->image_target_texture_2d(es->target,
						    es->images[i]);
		}

		es->pitch = buffer->width;
	} else {
		weston_log("unhandled buffer type!\n");
	}
}


#define max(a, b) (((a) > (b)) ? (a) : (b))
#define min(a, b) (((a) > (b)) ? (b) : (a))
#define clip(x, a, b)  min(max(x, a), b)
#define sign(x)   ((x) >= 0)

static int
calculate_edges(struct weston_surface *es, pixman_box32_t *rect,
		pixman_box32_t *surf_rect, GLfloat *ex, GLfloat *ey)
{
	int i, n = 0;
	GLfloat min_x, max_x, min_y, max_y;
	GLfloat x[4] = {
			surf_rect->x1, surf_rect->x2, surf_rect->x2, surf_rect->x1,
	};
	GLfloat y[4] = {
			surf_rect->y1, surf_rect->y1, surf_rect->y2, surf_rect->y2,
	};
	GLfloat cx1 = rect->x1;
	GLfloat cx2 = rect->x2;
	GLfloat cy1 = rect->y1;
	GLfloat cy2 = rect->y2;

	GLfloat dist_squared(GLfloat x1, GLfloat y1, GLfloat x2, GLfloat y2)
	{
		GLfloat dx = (x1 - x2);
		GLfloat dy = (y1 - y2);
		return dx * dx + dy * dy;
	}

	void append_vertex(GLfloat x, GLfloat y)
	{
		/* don't emit duplicate vertices: */
		if ((n > 0) && (ex[n-1] == x) && (ey[n-1] == y))
			return;
		ex[n] = x;
		ey[n] = y;
		n++;
	}

	/* transform surface to screen space: */
	for (i = 0; i < 4; i++)
		weston_surface_to_global_float(es, x[i], y[i], &x[i], &y[i]);

	/* find bounding box: */
	min_x = max_x = x[0];
	min_y = max_y = y[0];

	for (i = 1; i < 4; i++) {
		min_x = min(min_x, x[i]);
		max_x = max(max_x, x[i]);
		min_y = min(min_y, y[i]);
		max_y = max(max_y, y[i]);
	}

	/* First, simple bounding box check to discard early transformed
	 * surface rects that do not intersect with the clip region:
	 */
	if ((min_x > cx2) || (max_x < cx1) ||
			(min_y > cy2) || (max_y < cy1))
		return 0;

	/* Simple case, bounding box edges are parallel to surface edges,
	 * there will be only four edges.  We just need to clip the surface
	 * vertices to the clip rect bounds:
	 */
	if (!es->transform.enabled) {
		for (i = 0; i < 4; i++) {
			ex[n] = clip(x[i], cx1, cx2);
			ey[n] = clip(y[i], cy1, cy2);
			n++;
		}
		return 4;
	}

	/* Hard case, transformation applied.  We need to find the vertices
	 * of the shape that is the intersection of the clip rect and
	 * transformed surface.  This can be anything from 3 to 8 sides.
	 *
	 * Observation: all the resulting vertices will be the intersection
	 * points of the transformed surface and the clip rect, plus the
	 * vertices of the clip rect which are enclosed by the transformed
	 * surface and the vertices of the transformed surface which are
	 * enclosed by the clip rect.
	 *
	 * Observation: there will be zero, one, or two resulting vertices
	 * for each edge of the src rect.
	 *
	 * Loop over four edges of the transformed rect:
	 */
	for (i = 0; i < 4; i++) {
		GLfloat x1, y1, x2, y2;
		int last_n = n;

		x1 = x[i];
		y1 = y[i];

		/* if this vertex is contained in the clip rect, use it as-is: */
		if ((cx1 <= x1) && (x1 <= cx2) &&
				(cy1 <= y1) && (y1 <= cy2))
			append_vertex(x1, y1);

		/* for remaining, we consider the point as part of a line: */
		x2 = x[(i+1) % 4];
		y2 = y[(i+1) % 4];

		if (x1 == x2) {
			/* horiz line, infinite slope, only potentially intersects
			 * clip rect vertical edges:
			 */
			if ((y1 <= cy1) && (cy1 <= y2))
				append_vertex(x1, cy1);
			if ((y1 <= cy2) && (cy2 <= y2))
				append_vertex(x1, cy2);

			if (n == last_n) {
				// XXX if we know the transformed surface intersects
				// the clip rect, we can just clip the edge..
				weston_log("TODO inner clip rect vertex, x\n");
				// XXX maybe just clip and emit.. we should end up
				// with, after duplicate vertices removed, few enough
				// vertices that we get discarded..
			}

		} else if (y1 == y2) {
			/* vert line, zero slope, only potentially intersects
			 * clip rect horizontal edges:
			 */
			if ((x1 <= cx1) && (cx1 <= x2))
				append_vertex(cx1, y1);
			if ((x1 <= cx2) && (cx2 <= x2))
				append_vertex(cx2, y1);

			if (n == last_n) {
				// XXX if we know the transformed surface intersects
				// the clip rect, we can just clip the edge..
				weston_log("TODO inner clip rect vertex, y\n");
			}

		} else {
			GLfloat m, c, p;
			GLfloat tx[2], ty[2];
			int tn = 0;

			int intersect_horiz(GLfloat y, GLfloat *p)
			{
				GLfloat x;

				/* if y does not lie between y1 and y2, no
				 * intersection possible
				 */
				if (sign(y-y1) == sign(y-y2))
					return 0;

				x = (y - c) / m;

				/* if x does not lie between cx1 and cx2, no
				 * intersection:
				 */
				if (sign(x-cx1) == sign(x-cx2))
					return 0;

				*p = x;
				return 1;
			}

			int intersect_vert(GLfloat x, GLfloat *p)
			{
				GLfloat y;

				if (sign(x-x1) == sign(x-x2))
					return 0;

				y = m * x + c;

				if (sign(y-cy1) == sign(y-cy2))
					return 0;

				*p = y;
				return 1;
			}

			/* y = mx + c */
			m = (y2 - y1) / (x2 - x1);
			c = y1 - m * x1;

			/* check for up to two intersections with the four edges
			 * of the clip rect.  Note that we don't know the orientation
			 * of the transformed surface wrt. the clip rect.  So if when
			 * there are two intersection points, we need to put the one
			 * closest to x1,y1 first:
			 */

			/* check top clip rect edge: */
			if (intersect_horiz(cy1, &p)) {
				ty[tn] = cy1;
				tx[tn] = p;
				tn++;
			}

			/* check right clip rect edge: */
			if (intersect_vert(cx2, &p)) {
				ty[tn] = p;
				tx[tn] = cx2;
				tn++;
				if (tn == 2)
					goto edge_check_done;
			}

			/* check bottom clip rect edge: */
			if (intersect_horiz(cy2, &p)) {
				ty[tn] = cy2;
				tx[tn] = p;
				tn++;
				if (tn == 2)
					goto edge_check_done;
			}

			/* check left clip rect edge: */
			if (intersect_vert(cx1, &p)) {
				ty[tn] = p;
				tx[tn] = cx1;
				tn++;
			}

edge_check_done:
			if (tn == 1) {
				append_vertex(tx[0], ty[0]);
			} else if (tn == 2) {
				if (dist_squared(x1, y1, tx[0], ty[0]) <
						dist_squared(x1, y1, tx[1], ty[1])) {
					append_vertex(tx[0], ty[0]);
					append_vertex(tx[1], ty[1]);
				} else {
					append_vertex(tx[1], ty[1]);
					append_vertex(tx[0], ty[0]);
				}
			}

			if (n == last_n) {
				GLfloat best_x=0, best_y=0;
				uint32_t d, best_d = (unsigned int)-1; /* distance squared */
<<<<<<< HEAD
=======
				uint32_t max_d = dist_squared(x2, y2,
						x[(i+2) % 4], y[(i+2) % 4]);
>>>>>>> b5b8a4b0

				/* if there are no vertices on this line, it could be that
				 * there is a vertex of the clip rect that is enclosed by
				 * the transformed surface.  Find the vertex of the clip
				 * rect that is reached by the shortest line perpendicular
				 * to the current edge, if any.
				 *
				 * slope of perpendicular is 1/m, so
				 *
				 *   cy = -cx/m + c2
				 *   c2 = cy + cx/m
				 *
				 */

				int perp_intersect(GLfloat cx, GLfloat cy, uint32_t *d)
				{
					GLfloat c2 = cy + cx/m;
					GLfloat x = (c2 - c) / (m + 1/m);

					/* if the x position of the intersection of the
					 * perpendicular with the transformed edge does
					 * not lie within the bounds of the edge, then
					 * no intersection:
					 */
					if (sign(x-x1) == sign(x-x2))
						return 0;

					*d = dist_squared(cx, cy, x, (m * x) + c);
<<<<<<< HEAD
=======

					/* if intersection distance is further away than
					 * opposite edge of surface region, it is invalid:
					 */
					if (*d > max_d)
						return 0;

>>>>>>> b5b8a4b0
					return 1;
				}

				if (perp_intersect(cx1, cy1, &d)) {
					best_x = cx1;
					best_y = cy1;
					best_d = d;
				}

				if (perp_intersect(cx1, cy2, &d) && (d < best_d)) {
					best_x = cx1;
					best_y = cy2;
					best_d = d;
				}

				if (perp_intersect(cx2, cy2, &d) && (d < best_d)) {
					best_x = cx2;
					best_y = cy2;
					best_d = d;
				}

				if (perp_intersect(cx2, cy1, &d) && (d < best_d)) {
					best_x = cx2;
					best_y = cy1;
					best_d = d;
				}

<<<<<<< HEAD
if (best_d != (unsigned int)-1)  // XXX can this happen?
				append_vertex(best_x, best_y);
=======
				if (best_d != (unsigned int)-1)  // XXX can this happen?
					append_vertex(best_x, best_y);
>>>>>>> b5b8a4b0
			}
		}

	}

	return n;
}

static int
texture_region(struct weston_surface *es, pixman_region32_t *region,
		pixman_region32_t *surf_region)
{
	struct weston_compositor *ec = es->compositor;
	GLfloat *v, inv_width, inv_height;
	unsigned int *vtxcnt, nvtx = 0;
	pixman_box32_t *rects, *surf_rects;
	int i, j, k, nrects, nsurf;

	rects = pixman_region32_rectangles(region, &nrects);
	surf_rects = pixman_region32_rectangles(surf_region, &nsurf);

	/* worst case we can have 10 vertices per rect (ie. clipped into
	 * an octagon):
	 */
	v = wl_array_add(&ec->vertices, nrects * nsurf * 10 * 4 * sizeof *v);
	vtxcnt = wl_array_add(&ec->vtxcnt, nrects * nsurf * sizeof *vtxcnt);

	inv_width = 1.0 / es->pitch;
	inv_height = 1.0 / es->geometry.height;

	for (i = 0; i < nrects; i++) {
		pixman_box32_t *rect = &rects[i];
		for (j = 0; j < nsurf; j++) {
			pixman_box32_t *surf_rect = &surf_rects[j];
			GLfloat cx, cy;
			GLfloat ex[8], ey[8];          /* edge points in screen space */
			int n;

			void emit_vertex(GLfloat gx, GLfloat gy)
			{
				GLfloat sx, sy;
				surface_from_global_float(es, gx, gy, &sx, &sy);
				/* In groups of 4 attributes, first two are 'position', 2nd two
				 * are 'texcoord'.
				 */
				*(v++) = gx;
				*(v++) = gy;
				*(v++) = sx * inv_width;
				*(v++) = sy * inv_height;
			}

			/* The transformed surface, after clipping to the clip region,
			 * can have as many as eight sides, emitted as a triangle-fan.
			 * The first vertex is the center, followed by each corner.
			 *
			 * If a corner of the transformed surface falls outside of the
			 * clip region, instead of emitting one vertex for the corner
			 * of the surface, up to two are emitted for two corresponding
			 * intersection point(s) between the surface and the clip region.
			 *
			 * To do this, we first calculate the (up to eight) points that
			 * form the intersection of the clip rect and the transformed
			 * surface. After that we calculate the average to determine
			 * the center point, and emit the center and edge vertices of
			 * the fan.
			 */
			n = calculate_edges(es, rect, surf_rect, ex, ey);
			if (n < 3)
				continue;

			/* calculate/emit center point: */
			cx = 0;
			cy = 0;
			for (k = 0; k < n; k++) {
				cx += ex[k];
				cy += ey[k];
			}
			cx /= n;
			cy /= n;
			emit_vertex(cx, cy);

			/* then emit edge points: */
			for (k = 0; k < n; k++)
				emit_vertex(ex[k], ey[k]);

			/* and close the fan: */
			emit_vertex(ex[0], ey[0]);

			vtxcnt[nvtx++] = n + 2;
		}
	}

	return nvtx;
}

static void
repaint_region(struct weston_surface *es, pixman_region32_t *region,
		pixman_region32_t *surf_region)
{
	struct weston_compositor *ec = es->compositor;
	GLfloat *v;
	unsigned int *vtxcnt;
	int i, first, nrects;

	nrects = texture_region(es, region, surf_region);

	v = ec->vertices.data;
	vtxcnt = ec->vtxcnt.data;

	/* position: */
	glVertexAttribPointer(0, 2, GL_FLOAT, GL_FALSE, 4 * sizeof *v, &v[0]);
	glEnableVertexAttribArray(0);

	/* texcoord: */
	glVertexAttribPointer(1, 2, GL_FLOAT, GL_FALSE, 4 * sizeof *v, &v[2]);
	glEnableVertexAttribArray(1);

	for (i = 0, first = 0; i < nrects; i++) {
		glDrawArrays(GL_TRIANGLE_FAN, first, vtxcnt[i]);
		first += vtxcnt[i];
	}

	glDisableVertexAttribArray(1);
	glDisableVertexAttribArray(0);

	ec->vertices.size = 0;
	ec->vtxcnt.size = 0;
}


WL_EXPORT void
weston_surface_draw(struct weston_surface *es, struct weston_output *output,
		    pixman_region32_t *damage) /* in global coordinates */
{
	struct weston_compositor *ec = es->compositor;
	/* repaint bounding region in global coordinates: */
	pixman_region32_t repaint;
<<<<<<< HEAD
	/* non-opaque region in surface coordinates: */
	pixman_region32_t surface_blend;
=======
	/* regions of surface to draw opaque/blended in surface coordinates: */
	pixman_region32_t surface_opaque, surface_blend;
>>>>>>> b5b8a4b0
	GLint filter;
	int i;

	pixman_region32_init(&repaint);
<<<<<<< HEAD
=======
	pixman_region32_init(&surface_opaque);
>>>>>>> b5b8a4b0
	pixman_region32_init(&surface_blend);

	pixman_region32_intersect(&repaint,
				  &es->transform.boundingbox, damage);
	pixman_region32_subtract(&repaint, &repaint, &es->clip);

	if (!pixman_region32_not_empty(&repaint))
		goto out;

	pixman_region32_subtract(&ec->primary_plane.damage,
				 &ec->primary_plane.damage, &repaint);

	glBlendFunc(GL_ONE, GL_ONE_MINUS_SRC_ALPHA);
<<<<<<< HEAD

	/* blended region is whole surface minus opaque region: */
	pixman_region32_init_rect(&surface_blend, 0, 0,
				  es->geometry.width, es->geometry.height);
	if (es->alpha >= 1.0)
		pixman_region32_subtract(&surface_blend, &surface_blend,
					 &es->opaque);
=======
	if (es->blend || es->alpha < 1.0) {
		/* blended region is whole surface minus opaque region: */
		pixman_region32_init_rect(&surface_blend, 0, 0,
				es->geometry.width, es->geometry.height);
		pixman_region32_init(&surface_opaque);
		pixman_region32_copy(&surface_opaque, &es->opaque);
		pixman_region32_subtract(&surface_blend, &surface_blend,
				&surface_opaque);
	} else {
		/* whole surface is opaque: */
		pixman_region32_init_rect(&surface_opaque, 0, 0,
				es->geometry.width, es->geometry.height);
		pixman_region32_init(&surface_blend);
	}
>>>>>>> b5b8a4b0

	if (ec->current_shader != es->shader) {
		glUseProgram(es->shader->program);
		ec->current_shader = es->shader;
	}

	glUniformMatrix4fv(es->shader->proj_uniform,
			   1, GL_FALSE, output->matrix.d);
	glUniform4fv(es->shader->color_uniform, 1, es->color);
	glUniform1f(es->shader->alpha_uniform, es->alpha);

	if (es->transform.enabled || output->zoom.active)
		filter = GL_LINEAR;
	else
		filter = GL_NEAREST;

	for (i = 0; i < es->num_textures; i++) {
		glUniform1i(es->shader->tex_uniforms[i], i);
		glActiveTexture(GL_TEXTURE0 + i);
		glBindTexture(es->target, es->textures[i]);
		glTexParameteri(es->target, GL_TEXTURE_MIN_FILTER, filter);
		glTexParameteri(es->target, GL_TEXTURE_MAG_FILTER, filter);
	}

<<<<<<< HEAD
	if (pixman_region32_not_empty(&es->opaque) && es->alpha >= 1.0) {
		glDisable(GL_BLEND);
		repaint_region(es, &repaint, &es->opaque);
=======
	if (pixman_region32_not_empty(&surface_opaque)) {
		glDisable(GL_BLEND);
		repaint_region(es, &repaint, &surface_opaque);
>>>>>>> b5b8a4b0
	}

	if (pixman_region32_not_empty(&surface_blend)) {
		glEnable(GL_BLEND);
		repaint_region(es, &repaint, &surface_blend);
	}

out:
	pixman_region32_fini(&repaint);
<<<<<<< HEAD
=======
	pixman_region32_fini(&surface_opaque);
>>>>>>> b5b8a4b0
	pixman_region32_fini(&surface_blend);
}

WL_EXPORT void
weston_surface_restack(struct weston_surface *surface, struct wl_list *below)
{
	wl_list_remove(&surface->layer_link);
	wl_list_insert(below, &surface->layer_link);
	weston_surface_damage_below(surface);
	weston_surface_damage(surface);
}

WL_EXPORT void
weston_compositor_damage_all(struct weston_compositor *compositor)
{
	struct weston_output *output;

	wl_list_for_each(output, &compositor->output_list, link)
		weston_output_damage(output);
}

WL_EXPORT void
weston_buffer_post_release(struct wl_buffer *buffer)
{
	if (--buffer->busy_count > 0)
		return;

	assert(buffer->resource.client != NULL);
	wl_resource_queue_event(&buffer->resource, WL_BUFFER_RELEASE);
}

WL_EXPORT void
weston_output_damage(struct weston_output *output)
{
	struct weston_compositor *compositor = output->compositor;

	pixman_region32_union(&compositor->primary_plane.damage,
			      &compositor->primary_plane.damage,
			      &output->region);
	weston_output_schedule_repaint(output);
}

static void
fade_frame(struct weston_animation *animation,
	   struct weston_output *output, uint32_t msecs)
{
	struct weston_compositor *compositor =
		container_of(animation,
			     struct weston_compositor, fade.animation);
	struct weston_surface *surface;

	if (animation->frame_counter <= 1)
		compositor->fade.spring.timestamp = msecs;

	surface = compositor->fade.surface;
	weston_spring_update(&compositor->fade.spring, msecs);
	weston_surface_set_color(surface, 0.0, 0.0, 0.0,
				 compositor->fade.spring.current);
	weston_surface_damage(surface);

	if (weston_spring_done(&compositor->fade.spring)) {
		compositor->fade.spring.current =
			compositor->fade.spring.target;
		wl_list_remove(&animation->link);
		wl_list_init(&animation->link);

		if (compositor->fade.spring.current < 0.001) {
			destroy_surface(&surface->surface.resource);
			compositor->fade.surface = NULL;
		} else if (compositor->fade.spring.current > 0.999) {
			compositor->state = WESTON_COMPOSITOR_SLEEPING;
			wl_signal_emit(&compositor->lock_signal, compositor);
		}
	}
}

static void
update_shm_texture(struct weston_surface *surface)
{
#ifdef GL_UNPACK_ROW_LENGTH
	pixman_box32_t *rectangles;
	void *data;
	int i, n;
#endif

	glBindTexture(GL_TEXTURE_2D, surface->textures[0]);

	if (!surface->compositor->has_unpack_subimage) {
		glTexImage2D(GL_TEXTURE_2D, 0, GL_BGRA_EXT,
			     surface->pitch, surface->buffer->height, 0,
			     GL_BGRA_EXT, GL_UNSIGNED_BYTE,
			     wl_shm_buffer_get_data(surface->buffer));

		return;
	}

#ifdef GL_UNPACK_ROW_LENGTH
	/* Mesa does not define GL_EXT_unpack_subimage */
	glPixelStorei(GL_UNPACK_ROW_LENGTH, surface->pitch);
	data = wl_shm_buffer_get_data(surface->buffer);
	rectangles = pixman_region32_rectangles(&surface->damage, &n);
	for (i = 0; i < n; i++) {
		glPixelStorei(GL_UNPACK_SKIP_PIXELS, rectangles[i].x1);
		glPixelStorei(GL_UNPACK_SKIP_ROWS, rectangles[i].y1);
		glTexSubImage2D(GL_TEXTURE_2D, 0,
				rectangles[i].x1, rectangles[i].y1,
				rectangles[i].x2 - rectangles[i].x1,
				rectangles[i].y2 - rectangles[i].y1,
				GL_BGRA_EXT, GL_UNSIGNED_BYTE, data);
	}
#endif
}

static void
surface_accumulate_damage(struct weston_surface *surface,
			  pixman_region32_t *opaque)
{
	if (surface->buffer && wl_buffer_is_shm(surface->buffer))
		update_shm_texture(surface);

	if (surface->transform.enabled) {
		pixman_box32_t *extents;

		extents = pixman_region32_extents(&surface->damage);
		surface_compute_bbox(surface, extents->x1, extents->y1,
				     extents->x2 - extents->x1,
				     extents->y2 - extents->y1,
				     &surface->damage);
		pixman_region32_translate(&surface->damage,
					  -surface->plane->x,
					  -surface->plane->y);
	} else {
		pixman_region32_translate(&surface->damage,
					  surface->geometry.x - surface->plane->x,
					  surface->geometry.y - surface->plane->y);
	}

	pixman_region32_subtract(&surface->damage, &surface->damage, opaque);
	pixman_region32_union(&surface->plane->damage,
			      &surface->plane->damage, &surface->damage);
	empty_region(&surface->damage);
	pixman_region32_copy(&surface->clip, opaque);
	pixman_region32_union(opaque, opaque, &surface->transform.opaque);
}

static void
weston_output_repaint(struct weston_output *output, uint32_t msecs)
{
	struct weston_compositor *ec = output->compositor;
	struct weston_surface *es;
	struct weston_layer *layer;
	struct weston_animation *animation, *next;
	struct weston_frame_callback *cb, *cnext;
	struct wl_list frame_callback_list;
	pixman_region32_t opaque, output_damage, new_damage;
	int32_t width, height;

	weston_compositor_update_drag_surfaces(ec);

	width = output->current->width +
		output->border.left + output->border.right;
	height = output->current->height +
		output->border.top + output->border.bottom;
	glViewport(0, 0, width, height);

	/* Rebuild the surface list and update surface transforms up front. */
	wl_list_init(&ec->surface_list);
	wl_list_init(&frame_callback_list);
	wl_list_for_each(layer, &ec->layer_list, link) {
		wl_list_for_each(es, &layer->surface_list, layer_link) {
			weston_surface_update_transform(es);
			wl_list_insert(ec->surface_list.prev, &es->link);
			if (es->output == output) {
				wl_list_insert_list(&frame_callback_list,
						    &es->frame_callback_list);
				wl_list_init(&es->frame_callback_list);
			}
		}
	}

	if (output->assign_planes && !output->disable_planes)
		output->assign_planes(output);
	else
		wl_list_for_each(es, &ec->surface_list, link)
			weston_surface_move_to_plane(es, &ec->primary_plane);

	pixman_region32_init(&opaque);

	wl_list_for_each(es, &ec->surface_list, link)
		surface_accumulate_damage(es, &opaque);

	pixman_region32_fini(&opaque);

	pixman_region32_init(&output_damage);

	pixman_region32_init(&new_damage);
	pixman_region32_copy(&new_damage, &ec->primary_plane.damage);

	pixman_region32_union(&ec->primary_plane.damage,
			      &ec->primary_plane.damage,
			      &output->previous_damage);

	pixman_region32_intersect(&output->previous_damage,
				  &new_damage, &output->region);

	pixman_region32_intersect(&output_damage,
				  &ec->primary_plane.damage, &output->region);

	pixman_region32_fini(&new_damage);

	if (output->dirty)
		weston_output_update_matrix(output);

	output->repaint(output, &output_damage);

	pixman_region32_fini(&output_damage);

	output->repaint_needed = 0;

	weston_compositor_repick(ec);
	wl_event_loop_dispatch(ec->input_loop, 0);

	wl_list_for_each_safe(cb, cnext, &frame_callback_list, link) {
		wl_callback_send_done(&cb->resource, msecs);
		wl_resource_destroy(&cb->resource);
	}
	wl_list_init(&frame_callback_list);

	wl_list_for_each_safe(animation, next, &output->animation_list, link) {
		animation->frame_counter++;
		animation->frame(animation, output, msecs);
	}
}

static int
weston_compositor_read_input(int fd, uint32_t mask, void *data)
{
	struct weston_compositor *compositor = data;

	wl_event_loop_dispatch(compositor->input_loop, 0);

	return 1;
}

WL_EXPORT void
weston_output_finish_frame(struct weston_output *output, uint32_t msecs)
{
	struct weston_compositor *compositor = output->compositor;
	struct wl_event_loop *loop =
		wl_display_get_event_loop(compositor->wl_display);
	int fd;

	output->frame_time = msecs;
	if (output->repaint_needed) {
		weston_output_repaint(output, msecs);
		return;
	}

	output->repaint_scheduled = 0;
	if (compositor->input_loop_source)
		return;

	fd = wl_event_loop_get_fd(compositor->input_loop);
	compositor->input_loop_source =
		wl_event_loop_add_fd(loop, fd, WL_EVENT_READABLE,
				     weston_compositor_read_input, compositor);
}

static void
idle_repaint(void *data)
{
	struct weston_output *output = data;

	weston_output_finish_frame(output, weston_compositor_get_time());
}

WL_EXPORT void
weston_layer_init(struct weston_layer *layer, struct wl_list *below)
{
	wl_list_init(&layer->surface_list);
	if (below != NULL)
		wl_list_insert(below, &layer->link);
}

WL_EXPORT void
weston_output_schedule_repaint(struct weston_output *output)
{
	struct weston_compositor *compositor = output->compositor;
	struct wl_event_loop *loop;

	if (compositor->state == WESTON_COMPOSITOR_SLEEPING)
		return;

	loop = wl_display_get_event_loop(compositor->wl_display);
	output->repaint_needed = 1;
	if (output->repaint_scheduled)
		return;

	wl_event_loop_add_idle(loop, idle_repaint, output);
	output->repaint_scheduled = 1;

	if (compositor->input_loop_source) {
		wl_event_source_remove(compositor->input_loop_source);
		compositor->input_loop_source = NULL;
	}
}

WL_EXPORT void
weston_compositor_schedule_repaint(struct weston_compositor *compositor)
{
	struct weston_output *output;

	wl_list_for_each(output, &compositor->output_list, link)
		weston_output_schedule_repaint(output);
}

WL_EXPORT void
weston_compositor_fade(struct weston_compositor *compositor, float tint)
{
	struct weston_output *output;
	struct weston_surface *surface;

	output = container_of(compositor->output_list.next,
                             struct weston_output, link);

	compositor->fade.spring.target = tint;
	if (weston_spring_done(&compositor->fade.spring))
		return;

	if (compositor->fade.surface == NULL) {
		surface = weston_surface_create(compositor);
		weston_surface_configure(surface, 0, 0, 8192, 8192);
		weston_surface_set_color(surface, 0.0, 0.0, 0.0, 0.0);
		wl_list_insert(&compositor->fade_layer.surface_list,
			       &surface->layer_link);
		weston_surface_assign_output(surface);
		compositor->fade.surface = surface;
		pixman_region32_init(&surface->input);
	}

	weston_surface_damage(compositor->fade.surface);
	if (wl_list_empty(&compositor->fade.animation.link)) {
		compositor->fade.animation.frame_counter = 0;
		wl_list_insert(output->animation_list.prev,
			       &compositor->fade.animation.link);
	}
}

static void
surface_destroy(struct wl_client *client, struct wl_resource *resource)
{
	wl_resource_destroy(resource);
}

static struct wl_resource *
find_resource_for_client(struct wl_list *list, struct wl_client *client)
{
        struct wl_resource *r;

        wl_list_for_each(r, list, link) {
                if (r->client == client)
                        return r;
        }

        return NULL;
}

static void
weston_surface_update_output_mask(struct weston_surface *es, uint32_t mask)
{
	uint32_t different = es->output_mask ^ mask;
	uint32_t entered = mask & different;
	uint32_t left = es->output_mask & different;
	struct weston_output *output;
	struct wl_resource *resource = NULL;
	struct wl_client *client = es->surface.resource.client;

	es->output_mask = mask;
	if (es->surface.resource.client == NULL)
		return;
	if (different == 0)
		return;

	wl_list_for_each(output, &es->compositor->output_list, link) {
		if (1 << output->id & different)
			resource =
				find_resource_for_client(&output->resource_list,
							 client);
		if (resource == NULL)
			continue;
		if (1 << output->id & entered)
			wl_surface_send_enter(&es->surface.resource, resource);
		if (1 << output->id & left)
			wl_surface_send_leave(&es->surface.resource, resource);
	}
}

WL_EXPORT void
weston_surface_assign_output(struct weston_surface *es)
{
	struct weston_compositor *ec = es->compositor;
	struct weston_output *output, *new_output;
	pixman_region32_t region;
	uint32_t max, area, mask;
	pixman_box32_t *e;

	new_output = NULL;
	max = 0;
	mask = 0;
	pixman_region32_init(&region);
	wl_list_for_each(output, &ec->output_list, link) {
		pixman_region32_intersect(&region, &es->transform.boundingbox,
					  &output->region);

		e = pixman_region32_extents(&region);
		area = (e->x2 - e->x1) * (e->y2 - e->y1);

		if (area > 0)
			mask |= 1 << output->id;

		if (area >= max) {
			new_output = output;
			max = area;
		}
	}
	pixman_region32_fini(&region);

	es->output = new_output;
	weston_surface_update_output_mask(es, mask);
}

static void
surface_attach(struct wl_client *client,
	       struct wl_resource *resource,
	       struct wl_resource *buffer_resource, int32_t sx, int32_t sy)
{
	struct weston_surface *es = resource->data;
	struct wl_buffer *buffer = NULL;

	if (buffer_resource)
		buffer = buffer_resource->data;

	weston_surface_attach(&es->surface, buffer);

	if (buffer && es->configure)
		es->configure(es, sx, sy);
}

static void
surface_damage(struct wl_client *client,
	       struct wl_resource *resource,
	       int32_t x, int32_t y, int32_t width, int32_t height)
{
	struct weston_surface *es = resource->data;

	pixman_region32_union_rect(&es->damage, &es->damage,
				   x, y, width, height);
	weston_surface_schedule_repaint(es);
}

static void
destroy_frame_callback(struct wl_resource *resource)
{
	struct weston_frame_callback *cb = resource->data;

	wl_list_remove(&cb->link);
	free(cb);
}

static void
surface_frame(struct wl_client *client,
	      struct wl_resource *resource, uint32_t callback)
{
	struct weston_frame_callback *cb;
	struct weston_surface *es = resource->data;

	cb = malloc(sizeof *cb);
	if (cb == NULL) {
		wl_resource_post_no_memory(resource);
		return;
	}
		
	cb->resource.object.interface = &wl_callback_interface;
	cb->resource.object.id = callback;
	cb->resource.destroy = destroy_frame_callback;
	cb->resource.client = client;
	cb->resource.data = cb;

	wl_client_add_resource(client, &cb->resource);
	wl_list_insert(es->frame_callback_list.prev, &cb->link);
}

static void
surface_set_opaque_region(struct wl_client *client,
			  struct wl_resource *resource,
			  struct wl_resource *region_resource)
{
	struct weston_surface *surface = resource->data;
	struct weston_region *region;

	pixman_region32_fini(&surface->opaque);

	if (region_resource) {
		region = region_resource->data;
		pixman_region32_init_rect(&surface->opaque, 0, 0,
					  surface->geometry.width,
					  surface->geometry.height);
		pixman_region32_intersect(&surface->opaque,
					  &surface->opaque, &region->region);
	} else {
		pixman_region32_init(&surface->opaque);
	}

	surface->geometry.dirty = 1;
}

static void
surface_set_input_region(struct wl_client *client,
			 struct wl_resource *resource,
			 struct wl_resource *region_resource)
{
	struct weston_surface *surface = resource->data;
	struct weston_region *region;

	if (region_resource) {
		region = region_resource->data;
		pixman_region32_init_rect(&surface->input, 0, 0,
					  surface->geometry.width,
					  surface->geometry.height);
		pixman_region32_intersect(&surface->input,
					  &surface->input, &region->region);
	} else {
		pixman_region32_init_rect(&surface->input, 0, 0,
					  surface->geometry.width,
					  surface->geometry.height);
	}

	weston_surface_schedule_repaint(surface);
}

static const struct wl_surface_interface surface_interface = {
	surface_destroy,
	surface_attach,
	surface_damage,
	surface_frame,
	surface_set_opaque_region,
	surface_set_input_region
};

static void
compositor_create_surface(struct wl_client *client,
			  struct wl_resource *resource, uint32_t id)
{
	struct weston_compositor *ec = resource->data;
	struct weston_surface *surface;

	surface = weston_surface_create(ec);
	if (surface == NULL) {
		wl_resource_post_no_memory(resource);
		return;
	}

	surface->surface.resource.destroy = destroy_surface;

	surface->surface.resource.object.id = id;
	surface->surface.resource.object.interface = &wl_surface_interface;
	surface->surface.resource.object.implementation =
		(void (**)(void)) &surface_interface;
	surface->surface.resource.data = surface;

	wl_client_add_resource(client, &surface->surface.resource);
}

static void
destroy_region(struct wl_resource *resource)
{
	struct weston_region *region =
		container_of(resource, struct weston_region, resource);

	pixman_region32_fini(&region->region);
	free(region);
}

static void
region_destroy(struct wl_client *client, struct wl_resource *resource)
{
	wl_resource_destroy(resource);
}

static void
region_add(struct wl_client *client, struct wl_resource *resource,
	   int32_t x, int32_t y, int32_t width, int32_t height)
{
	struct weston_region *region = resource->data;

	pixman_region32_union_rect(&region->region, &region->region,
				   x, y, width, height);
}

static void
region_subtract(struct wl_client *client, struct wl_resource *resource,
		int32_t x, int32_t y, int32_t width, int32_t height)
{
	struct weston_region *region = resource->data;
	pixman_region32_t rect;

	pixman_region32_init_rect(&rect, x, y, width, height);
	pixman_region32_subtract(&region->region, &region->region, &rect);
	pixman_region32_fini(&rect);
}

static const struct wl_region_interface region_interface = {
	region_destroy,
	region_add,
	region_subtract
};

static void
compositor_create_region(struct wl_client *client,
			 struct wl_resource *resource, uint32_t id)
{
	struct weston_region *region;

	region = malloc(sizeof *region);
	if (region == NULL) {
		wl_resource_post_no_memory(resource);
		return;
	}

	region->resource.destroy = destroy_region;

	region->resource.object.id = id;
	region->resource.object.interface = &wl_region_interface;
	region->resource.object.implementation =
		(void (**)(void)) &region_interface;
	region->resource.data = region;

	pixman_region32_init(&region->region);

	wl_client_add_resource(client, &region->resource);
}

static const struct wl_compositor_interface compositor_interface = {
	compositor_create_surface,
	compositor_create_region
};

WL_EXPORT void
weston_compositor_wake(struct weston_compositor *compositor)
{
	compositor->state = WESTON_COMPOSITOR_ACTIVE;
	weston_compositor_fade(compositor, 0.0);

	wl_event_source_timer_update(compositor->idle_source,
				     compositor->idle_time * 1000);
}

static void
weston_compositor_dpms_on(struct weston_compositor *compositor)
{
        struct weston_output *output;

        wl_list_for_each(output, &compositor->output_list, link)
		if (output->set_dpms)
			output->set_dpms(output, WESTON_DPMS_ON);
}

WL_EXPORT void
weston_compositor_activity(struct weston_compositor *compositor)
{
	if (compositor->state == WESTON_COMPOSITOR_ACTIVE) {
		weston_compositor_wake(compositor);
	} else {
		weston_compositor_dpms_on(compositor);
		wl_signal_emit(&compositor->unlock_signal, compositor);
	}
}

static void
weston_compositor_idle_inhibit(struct weston_compositor *compositor)
{
	weston_compositor_activity(compositor);
	compositor->idle_inhibit++;
}

static void
weston_compositor_idle_release(struct weston_compositor *compositor)
{
	compositor->idle_inhibit--;
	weston_compositor_activity(compositor);
}

static int
idle_handler(void *data)
{
	struct weston_compositor *compositor = data;

	if (compositor->idle_inhibit)
		return 1;

	weston_compositor_fade(compositor, 1.0);

	return 1;
}

WL_EXPORT void
weston_plane_init(struct weston_plane *plane, int32_t x, int32_t y)
{
	pixman_region32_init(&plane->damage);
	plane->x = x;
	plane->y = y;
}

WL_EXPORT void
weston_plane_release(struct weston_plane *plane)
{
	pixman_region32_fini(&plane->damage);
}

static  void
weston_seat_update_drag_surface(struct weston_seat *seat, int dx, int dy);

static void
clip_pointer_motion(struct weston_seat *seat, wl_fixed_t *fx, wl_fixed_t *fy)
{
	struct weston_compositor *ec = seat->compositor;
	struct weston_output *output, *prev = NULL;
	int x, y, old_x, old_y, valid = 0;

	x = wl_fixed_to_int(*fx);
	y = wl_fixed_to_int(*fy);
	old_x = wl_fixed_to_int(seat->seat.pointer->x);
	old_y = wl_fixed_to_int(seat->seat.pointer->y);

	wl_list_for_each(output, &ec->output_list, link) {
		if (pixman_region32_contains_point(&output->region,
						   x, y, NULL))
			valid = 1;
		if (pixman_region32_contains_point(&output->region,
						   old_x, old_y, NULL))
			prev = output;
	}

	if (!valid) {
		if (x < prev->x)
			*fx = wl_fixed_from_int(prev->x);
		else if (x >= prev->x + prev->current->width)
			*fx = wl_fixed_from_int(prev->x +
						prev->current->width - 1);
		if (y < prev->y)
			*fy = wl_fixed_from_int(prev->y);
		else if (y >= prev->y + prev->current->height)
			*fy = wl_fixed_from_int(prev->y +
						prev->current->height - 1);
	}
}

WL_EXPORT void
notify_motion(struct weston_seat *seat, uint32_t time, wl_fixed_t x, wl_fixed_t y)
{
	const struct wl_pointer_grab_interface *interface;
	struct weston_compositor *ec = seat->compositor;
	struct weston_output *output;
	struct wl_pointer *pointer = seat->seat.pointer;
	int32_t ix, iy;

	weston_compositor_activity(ec);

	clip_pointer_motion(seat, &x, &y);

	weston_seat_update_drag_surface(seat, x - pointer->x, y - pointer->y);

	pointer->x = x;
	pointer->y = y;

	ix = wl_fixed_to_int(x);
	iy = wl_fixed_to_int(y);

	wl_list_for_each(output, &ec->output_list, link)
		if (output->zoom.active &&
		    pixman_region32_contains_point(&output->region,
						   ix, iy, NULL))
			weston_output_update_zoom(output, ZOOM_FOCUS_POINTER);

	weston_device_repick(seat);
	interface = pointer->grab->interface;
	interface->motion(pointer->grab, time,
			  pointer->grab->x, pointer->grab->y);

	if (seat->sprite) {
		weston_surface_set_position(seat->sprite,
					    ix - seat->hotspot_x,
					    iy - seat->hotspot_y);
		weston_surface_schedule_repaint(seat->sprite);
	}
}

WL_EXPORT void
weston_surface_activate(struct weston_surface *surface,
			struct weston_seat *seat)
{
	struct weston_compositor *compositor = seat->compositor;

	if (seat->seat.keyboard) {
		wl_keyboard_set_focus(seat->seat.keyboard, &surface->surface);
		wl_data_device_set_keyboard_focus(&seat->seat);
	}

	wl_signal_emit(&compositor->activate_signal, surface);
}

WL_EXPORT void
notify_button(struct weston_seat *seat, uint32_t time, int32_t button,
	      enum wl_pointer_button_state state)
{
	struct weston_compositor *compositor = seat->compositor;
	struct wl_pointer *pointer = seat->seat.pointer;
	struct weston_surface *focus =
		(struct weston_surface *) pointer->focus;
	uint32_t serial = wl_display_next_serial(compositor->wl_display);

	if (state == WL_POINTER_BUTTON_STATE_PRESSED) {
		if (compositor->ping_handler && focus)
			compositor->ping_handler(focus, serial);
		weston_compositor_idle_inhibit(compositor);
		if (pointer->button_count == 0) {
			pointer->grab_button = button;
			pointer->grab_time = time;
			pointer->grab_x = pointer->x;
			pointer->grab_y = pointer->y;
		}
		pointer->button_count++;
	} else {
		weston_compositor_idle_release(compositor);
		pointer->button_count--;
	}

	weston_compositor_run_button_binding(compositor, seat, time, button,
					     state);

	pointer->grab->interface->button(pointer->grab, time, button, state);

	if (pointer->button_count == 1)
		pointer->grab_serial =
			wl_display_get_serial(compositor->wl_display);
}

WL_EXPORT void
notify_axis(struct weston_seat *seat, uint32_t time, uint32_t axis,
	    wl_fixed_t value)
{
	struct weston_compositor *compositor = seat->compositor;
	struct wl_pointer *pointer = seat->seat.pointer;
	struct weston_surface *focus =
		(struct weston_surface *) pointer->focus;
	uint32_t serial = wl_display_next_serial(compositor->wl_display);

	if (compositor->ping_handler && focus)
		compositor->ping_handler(focus, serial);

	weston_compositor_activity(compositor);

	if (value)
		weston_compositor_run_axis_binding(compositor, seat,
						   time, axis, value);
	else
		return;

	if (pointer->focus_resource)
		wl_pointer_send_axis(pointer->focus_resource, time, axis,
				     value);
}

WL_EXPORT void
notify_modifiers(struct weston_seat *seat, uint32_t serial)
{
	struct wl_keyboard *keyboard = &seat->keyboard;
	struct wl_keyboard_grab *grab = keyboard->grab;
	uint32_t mods_depressed, mods_latched, mods_locked, group;
	uint32_t mods_lookup;
	enum weston_led leds = 0;
	int changed = 0;

	/* Serialize and update our internal state, checking to see if it's
	 * different to the previous state. */
	mods_depressed = xkb_state_serialize_mods(seat->xkb_state.state,
						  XKB_STATE_DEPRESSED);
	mods_latched = xkb_state_serialize_mods(seat->xkb_state.state,
						XKB_STATE_LATCHED);
	mods_locked = xkb_state_serialize_mods(seat->xkb_state.state,
					       XKB_STATE_LOCKED);
	group = xkb_state_serialize_group(seat->xkb_state.state,
					  XKB_STATE_EFFECTIVE);

	if (mods_depressed != seat->seat.keyboard->modifiers.mods_depressed ||
	    mods_latched != seat->seat.keyboard->modifiers.mods_latched ||
	    mods_locked != seat->seat.keyboard->modifiers.mods_locked ||
	    group != seat->seat.keyboard->modifiers.group)
		changed = 1;

	seat->seat.keyboard->modifiers.mods_depressed = mods_depressed;
	seat->seat.keyboard->modifiers.mods_latched = mods_latched;
	seat->seat.keyboard->modifiers.mods_locked = mods_locked;
	seat->seat.keyboard->modifiers.group = group;

	/* And update the modifier_state for bindings. */
	mods_lookup = mods_depressed | mods_latched;
	seat->modifier_state = 0;
	if (mods_lookup & (1 << seat->xkb_info.ctrl_mod))
		seat->modifier_state |= MODIFIER_CTRL;
	if (mods_lookup & (1 << seat->xkb_info.alt_mod))
		seat->modifier_state |= MODIFIER_ALT;
	if (mods_lookup & (1 << seat->xkb_info.super_mod))
		seat->modifier_state |= MODIFIER_SUPER;
	if (mods_lookup & (1 << seat->xkb_info.shift_mod))
		seat->modifier_state |= MODIFIER_SHIFT;

	/* Finally, notify the compositor that LEDs have changed. */
	if (xkb_state_led_index_is_active(seat->xkb_state.state,
					  seat->xkb_info.num_led))
		leds |= LED_NUM_LOCK;
	if (xkb_state_led_index_is_active(seat->xkb_state.state,
					  seat->xkb_info.caps_led))
		leds |= LED_CAPS_LOCK;
	if (xkb_state_led_index_is_active(seat->xkb_state.state,
					  seat->xkb_info.scroll_led))
		leds |= LED_SCROLL_LOCK;
	if (leds != seat->xkb_state.leds && seat->led_update)
		seat->led_update(seat, leds);
	seat->xkb_state.leds = leds;

	if (changed) {
		grab->interface->modifiers(grab,
					   serial,
					   keyboard->modifiers.mods_depressed,
					   keyboard->modifiers.mods_latched,
					   keyboard->modifiers.mods_locked,
					   keyboard->modifiers.group);
	}
}

static void
update_modifier_state(struct weston_seat *seat, uint32_t serial, uint32_t key,
		      enum wl_keyboard_key_state state)
{
	enum xkb_key_direction direction;

	if (state == WL_KEYBOARD_KEY_STATE_PRESSED)
		direction = XKB_KEY_DOWN;
	else
		direction = XKB_KEY_UP;

	/* Offset the keycode by 8, as the evdev XKB rules reflect X's
	 * broken keycode system, which starts at 8. */
	xkb_state_update_key(seat->xkb_state.state, key + 8, direction);

	notify_modifiers(seat, serial);
}

WL_EXPORT void
notify_key(struct weston_seat *seat, uint32_t time, uint32_t key,
	   enum wl_keyboard_key_state state,
	   enum weston_key_state_update update_state)
{
	struct weston_compositor *compositor = seat->compositor;
	struct wl_keyboard *keyboard = seat->seat.keyboard;
	struct weston_surface *focus =
		(struct weston_surface *) keyboard->focus;
	struct wl_keyboard_grab *grab = keyboard->grab;
	uint32_t serial = wl_display_next_serial(compositor->wl_display);
	uint32_t *k, *end;

	if (state == WL_KEYBOARD_KEY_STATE_PRESSED) {
		if (compositor->ping_handler && focus)
			compositor->ping_handler(focus, serial);

		weston_compositor_idle_inhibit(compositor);
		keyboard->grab_key = key;
		keyboard->grab_time = time;
	} else {
		weston_compositor_idle_release(compositor);
	}

	end = keyboard->keys.data + keyboard->keys.size;
	for (k = keyboard->keys.data; k < end; k++) {
		if (*k == key) {
			/* Ignore server-generated repeats. */
			if (state == WL_KEYBOARD_KEY_STATE_PRESSED)
				return;
			*k = *--end;
		}
	}
	keyboard->keys.size = (void *) end - keyboard->keys.data;
	if (state == WL_KEYBOARD_KEY_STATE_PRESSED) {
		k = wl_array_add(&keyboard->keys, sizeof *k);
		*k = key;
	}

	if (grab == &keyboard->default_grab) {
		weston_compositor_run_key_binding(compositor, seat, time, key,
						  state);
		grab = keyboard->grab;
	}

	grab->interface->key(grab, time, key, state);

	if (update_state == STATE_UPDATE_AUTOMATIC) {
		update_modifier_state(seat,
				      wl_display_get_serial(compositor->wl_display),
				      key,
				      state);
	}
}

WL_EXPORT void
notify_pointer_focus(struct weston_seat *seat, struct weston_output *output,
		     wl_fixed_t x, wl_fixed_t y)
{
	struct weston_compositor *compositor = seat->compositor;
	struct wl_pointer *pointer = seat->seat.pointer;

	if (output) {
		weston_seat_update_drag_surface(seat,
						x - pointer->x,
						y - pointer->y);

		pointer->x = x;
		pointer->y = y;
		compositor->focus = 1;
		weston_compositor_repick(compositor);
	} else {
		compositor->focus = 0;
		/* FIXME: We should call wl_pointer_set_focus(seat,
		 * NULL) here, but somehow that breaks re-entry... */
	}
}

static void
destroy_device_saved_kbd_focus(struct wl_listener *listener, void *data)
{
	struct weston_seat *ws;

	ws = container_of(listener, struct weston_seat,
			  saved_kbd_focus_listener);

	ws->saved_kbd_focus = NULL;
}

WL_EXPORT void
notify_keyboard_focus_in(struct weston_seat *seat, struct wl_array *keys,
			 enum weston_key_state_update update_state)
{
	struct weston_compositor *compositor = seat->compositor;
	struct wl_keyboard *keyboard = seat->seat.keyboard;
	struct wl_surface *surface;
	uint32_t *k, serial;

	serial = wl_display_next_serial(compositor->wl_display);
	wl_array_copy(&keyboard->keys, keys);
	wl_array_for_each(k, &keyboard->keys) {
		weston_compositor_idle_inhibit(compositor);
		if (update_state == STATE_UPDATE_AUTOMATIC)
			update_modifier_state(seat, serial, *k,
					      WL_KEYBOARD_KEY_STATE_PRESSED);
	}

	/* Run key bindings after we've updated the state. */
	wl_array_for_each(k, &keyboard->keys) {
		weston_compositor_run_key_binding(compositor, seat, 0, *k,
						  WL_KEYBOARD_KEY_STATE_PRESSED);
	}

	surface = seat->saved_kbd_focus;

	if (surface) {
		wl_list_remove(&seat->saved_kbd_focus_listener.link);
		wl_keyboard_set_focus(keyboard, surface);
		seat->saved_kbd_focus = NULL;
	}
}

WL_EXPORT void
notify_keyboard_focus_out(struct weston_seat *seat)
{
	struct weston_compositor *compositor = seat->compositor;
	struct wl_keyboard *keyboard = seat->seat.keyboard;
	uint32_t *k, serial;

	serial = wl_display_next_serial(compositor->wl_display);
	wl_array_for_each(k, &keyboard->keys) {
		weston_compositor_idle_release(compositor);
		update_modifier_state(seat, serial, *k,
				      WL_KEYBOARD_KEY_STATE_RELEASED);
	}

	seat->modifier_state = 0;

	if (keyboard->focus) {
		seat->saved_kbd_focus = keyboard->focus;
		seat->saved_kbd_focus_listener.notify =
			destroy_device_saved_kbd_focus;
		wl_signal_add(&keyboard->focus->resource.destroy_signal,
			      &seat->saved_kbd_focus_listener);
	}

	wl_keyboard_set_focus(keyboard, NULL);
	/* FIXME: We really need keyboard grab cancel here to
	 * let the grab shut down properly.  As it is we leak
	 * the grab data. */
	wl_keyboard_end_grab(keyboard);
}

static void
touch_set_focus(struct weston_seat *ws, struct wl_surface *surface)
{
	struct wl_seat *seat = &ws->seat;
	struct wl_resource *resource;

	if (seat->touch->focus == surface)
		return;

	if (seat->touch->focus_resource)
		wl_list_remove(&seat->touch->focus_listener.link);
	seat->touch->focus = NULL;
	seat->touch->focus_resource = NULL;

	if (surface) {
		resource =
			find_resource_for_client(&seat->touch->resource_list,
						 surface->resource.client);
		if (!resource) {
			weston_log("couldn't find resource\n");
			return;
		}

		seat->touch->focus = surface;
		seat->touch->focus_resource = resource;
		wl_signal_add(&resource->destroy_signal,
			      &seat->touch->focus_listener);
	}
}

/**
 * notify_touch - emulates button touches and notifies surfaces accordingly.
 *
 * It assumes always the correct cycle sequence until it gets here: touch_down
 * → touch_update → ... → touch_update → touch_end. The driver is responsible
 * for sending along such order.
 *
 */
WL_EXPORT void
notify_touch(struct weston_seat *seat, uint32_t time, int touch_id,
             wl_fixed_t x, wl_fixed_t y, int touch_type)
{
	struct weston_compositor *ec = seat->compositor;
	struct wl_touch *touch = seat->seat.touch;
	struct weston_surface *es;
	wl_fixed_t sx, sy;
	uint32_t serial = 0;

	switch (touch_type) {
	case WL_TOUCH_DOWN:
		weston_compositor_idle_inhibit(ec);

		seat->num_tp++;

		/* the first finger down picks the surface, and all further go
		 * to that surface for the remainder of the touch session i.e.
		 * until all touch points are up again. */
		if (seat->num_tp == 1) {
			es = weston_compositor_pick_surface(ec, x, y, &sx, &sy);
			touch_set_focus(seat, &es->surface);
		} else if (touch->focus) {
			es = (struct weston_surface *) touch->focus;
			weston_surface_from_global_fixed(es, x, y, &sx, &sy);
		}

		if (touch->focus_resource && touch->focus)
			wl_touch_send_down(touch->focus_resource,
					   serial, time,
					   &touch->focus->resource,
					   touch_id, sx, sy);
		break;
	case WL_TOUCH_MOTION:
		es = (struct weston_surface *) touch->focus;
		if (!es)
			break;

		weston_surface_from_global_fixed(es, x, y, &sx, &sy);
		if (touch->focus_resource)
			wl_touch_send_motion(touch->focus_resource,
					     time, touch_id, sx, sy);
		break;
	case WL_TOUCH_UP:
		weston_compositor_idle_release(ec);
		seat->num_tp--;

		if (touch->focus_resource)
			wl_touch_send_up(touch->focus_resource,
					 serial, time, touch_id);
		if (seat->num_tp == 0)
			touch_set_focus(seat, NULL);
		break;
	}
}

static void
pointer_handle_sprite_destroy(struct wl_listener *listener, void *data)
{
	struct weston_seat *seat = container_of(listener, struct weston_seat,
						sprite_destroy_listener);

	seat->sprite = NULL;
}

static void
pointer_cursor_surface_configure(struct weston_surface *es,
				 int32_t dx, int32_t dy)
{
	struct weston_seat *seat = es->private;
	int x, y;

	assert(es == seat->sprite);

	seat->hotspot_x -= dx;
	seat->hotspot_y -= dy;

	x = wl_fixed_to_int(seat->seat.pointer->x) - seat->hotspot_x;
	y = wl_fixed_to_int(seat->seat.pointer->y) - seat->hotspot_y;

	weston_surface_configure(seat->sprite, x, y,
				 es->buffer->width, es->buffer->height);

	empty_region(&es->input);

	if (!weston_surface_is_mapped(es)) {
		wl_list_insert(&es->compositor->cursor_layer.surface_list,
			       &es->layer_link);
		weston_surface_assign_output(es);
	}
}

static void
pointer_unmap_sprite(struct weston_seat *seat)
{
	if (weston_surface_is_mapped(seat->sprite))
		weston_surface_unmap(seat->sprite);

	wl_list_remove(&seat->sprite_destroy_listener.link);
	seat->sprite->configure = NULL;
	seat->sprite->private = NULL;
	seat->sprite = NULL;
}

static void
pointer_set_cursor(struct wl_client *client, struct wl_resource *resource,
		   uint32_t serial, struct wl_resource *surface_resource,
		   int32_t x, int32_t y)
{
	struct weston_seat *seat = resource->data;
	struct weston_surface *surface = NULL;

	if (surface_resource)
		surface = container_of(surface_resource->data,
				       struct weston_surface, surface);

	if (seat->seat.pointer->focus == NULL)
		return;
	if (seat->seat.pointer->focus->resource.client != client)
		return;
	if (seat->seat.pointer->focus_serial - serial > UINT32_MAX / 2)
		return;

	if (surface && surface != seat->sprite) {
		if (surface->configure) {
			wl_resource_post_error(&surface->surface.resource,
					       WL_DISPLAY_ERROR_INVALID_OBJECT,
					       "surface->configure already "
					       "set");
			return;
		}
	}

	if (seat->sprite)
		pointer_unmap_sprite(seat);

	if (!surface)
		return;

	wl_signal_add(&surface->surface.resource.destroy_signal,
		      &seat->sprite_destroy_listener);

	surface->configure = pointer_cursor_surface_configure;
	surface->private = seat;
	seat->sprite = surface;
	seat->hotspot_x = x;
	seat->hotspot_y = y;

	if (surface->buffer)
		pointer_cursor_surface_configure(surface, 0, 0);
}

static const struct wl_pointer_interface pointer_interface = {
	pointer_set_cursor
};

static void
handle_drag_surface_destroy(struct wl_listener *listener, void *data)
{
	struct weston_seat *seat;

	seat = container_of(listener, struct weston_seat,
			    drag_surface_destroy_listener);

	seat->drag_surface = NULL;
}

static void unbind_resource(struct wl_resource *resource)
{
	wl_list_remove(&resource->link);
	free(resource);
}

static void
seat_get_pointer(struct wl_client *client, struct wl_resource *resource,
		 uint32_t id)
{
	struct weston_seat *seat = resource->data;
	struct wl_resource *cr;

	if (!seat->seat.pointer)
		return;

        cr = wl_client_add_object(client, &wl_pointer_interface,
				  &pointer_interface, id, seat);
	wl_list_insert(&seat->seat.pointer->resource_list, &cr->link);
	cr->destroy = unbind_resource;

	if (seat->seat.pointer->focus &&
	    seat->seat.pointer->focus->resource.client == client) {
		struct weston_surface *surface;
		wl_fixed_t sx, sy;

		surface = (struct weston_surface *) seat->seat.pointer->focus;
		weston_surface_from_global_fixed(surface,
						 seat->seat.pointer->x,
						 seat->seat.pointer->y,
						 &sx,
						 &sy);
		wl_pointer_set_focus(seat->seat.pointer,
				     seat->seat.pointer->focus,
				     sx,
				     sy);
	}
}

static void
seat_get_keyboard(struct wl_client *client, struct wl_resource *resource,
		  uint32_t id)
{
	struct weston_seat *seat = resource->data;
	struct wl_resource *cr;

	if (!seat->seat.keyboard)
		return;

        cr = wl_client_add_object(client, &wl_keyboard_interface, NULL, id,
				  seat);
	wl_list_insert(&seat->seat.keyboard->resource_list, &cr->link);
	cr->destroy = unbind_resource;

	wl_keyboard_send_keymap(cr, WL_KEYBOARD_KEYMAP_FORMAT_XKB_V1,
				seat->xkb_info.keymap_fd,
				seat->xkb_info.keymap_size);

	if (seat->seat.keyboard->focus &&
	    seat->seat.keyboard->focus->resource.client == client) {
		wl_keyboard_set_focus(seat->seat.keyboard,
				      seat->seat.keyboard->focus);
	}
}

static void
seat_get_touch(struct wl_client *client, struct wl_resource *resource,
	       uint32_t id)
{
	struct weston_seat *seat = resource->data;
	struct wl_resource *cr;

	if (!seat->seat.touch)
		return;

        cr = wl_client_add_object(client, &wl_touch_interface, NULL, id, seat);
	wl_list_insert(&seat->seat.touch->resource_list, &cr->link);
	cr->destroy = unbind_resource;
}

static const struct wl_seat_interface seat_interface = {
	seat_get_pointer,
	seat_get_keyboard,
	seat_get_touch,
};

static void
bind_seat(struct wl_client *client, void *data, uint32_t version, uint32_t id)
{
	struct wl_seat *seat = data;
	struct wl_resource *resource;
	enum wl_seat_capability caps = 0;

	resource = wl_client_add_object(client, &wl_seat_interface,
					&seat_interface, id, data);
	wl_list_insert(&seat->base_resource_list, &resource->link);
	resource->destroy = unbind_resource;

	if (seat->pointer)
		caps |= WL_SEAT_CAPABILITY_POINTER;
	if (seat->keyboard)
		caps |= WL_SEAT_CAPABILITY_KEYBOARD;
	if (seat->touch)
		caps |= WL_SEAT_CAPABILITY_TOUCH;

	wl_seat_send_capabilities(resource, caps);
}

static void
device_handle_new_drag_icon(struct wl_listener *listener, void *data)
{
	struct weston_seat *seat;

	seat = container_of(listener, struct weston_seat,
			    new_drag_icon_listener);

	weston_seat_update_drag_surface(seat, 0, 0);
}

static void weston_compositor_xkb_init(struct weston_compositor *ec,
				       struct xkb_rule_names *names)
{
	if (ec->xkb_context == NULL) {
		ec->xkb_context = xkb_context_new(0);
		if (ec->xkb_context == NULL) {
			weston_log("failed to create XKB context\n");
			exit(1);
		}
	}

	if (names)
		ec->xkb_names = *names;
	if (!ec->xkb_names.rules)
		ec->xkb_names.rules = strdup("evdev");
	if (!ec->xkb_names.model)
		ec->xkb_names.model = strdup("pc105");
	if (!ec->xkb_names.layout)
		ec->xkb_names.layout = strdup("us");
}

static void xkb_info_destroy(struct weston_xkb_info *xkb_info)
{
	if (xkb_info->keymap)
		xkb_map_unref(xkb_info->keymap);

	if (xkb_info->keymap_area)
		munmap(xkb_info->keymap_area, xkb_info->keymap_size);
	if (xkb_info->keymap_fd >= 0)
		close(xkb_info->keymap_fd);
}

static void weston_compositor_xkb_destroy(struct weston_compositor *ec)
{
	free((char *) ec->xkb_names.rules);
	free((char *) ec->xkb_names.model);
	free((char *) ec->xkb_names.layout);
	free((char *) ec->xkb_names.variant);
	free((char *) ec->xkb_names.options);

	xkb_info_destroy(&ec->xkb_info);
	xkb_context_unref(ec->xkb_context);
}

static void
weston_xkb_info_new_keymap(struct weston_xkb_info *xkb_info)
{
	char *keymap_str;

	xkb_info->shift_mod = xkb_map_mod_get_index(xkb_info->keymap,
						    XKB_MOD_NAME_SHIFT);
	xkb_info->caps_mod = xkb_map_mod_get_index(xkb_info->keymap,
						   XKB_MOD_NAME_CAPS);
	xkb_info->ctrl_mod = xkb_map_mod_get_index(xkb_info->keymap,
						   XKB_MOD_NAME_CTRL);
	xkb_info->alt_mod = xkb_map_mod_get_index(xkb_info->keymap,
						  XKB_MOD_NAME_ALT);
	xkb_info->mod2_mod = xkb_map_mod_get_index(xkb_info->keymap, "Mod2");
	xkb_info->mod3_mod = xkb_map_mod_get_index(xkb_info->keymap, "Mod3");
	xkb_info->super_mod = xkb_map_mod_get_index(xkb_info->keymap,
						    XKB_MOD_NAME_LOGO);
	xkb_info->mod5_mod = xkb_map_mod_get_index(xkb_info->keymap, "Mod5");

	xkb_info->num_led = xkb_map_led_get_index(xkb_info->keymap,
						  XKB_LED_NAME_NUM);
	xkb_info->caps_led = xkb_map_led_get_index(xkb_info->keymap,
						   XKB_LED_NAME_CAPS);
	xkb_info->scroll_led = xkb_map_led_get_index(xkb_info->keymap,
						     XKB_LED_NAME_SCROLL);

	keymap_str = xkb_map_get_as_string(xkb_info->keymap);
	if (keymap_str == NULL) {
		weston_log("failed to get string version of keymap\n");
		exit(EXIT_FAILURE);
	}
	xkb_info->keymap_size = strlen(keymap_str) + 1;

	xkb_info->keymap_fd = os_create_anonymous_file(xkb_info->keymap_size);
	if (xkb_info->keymap_fd < 0) {
		weston_log("creating a keymap file for %lu bytes failed: %m\n",
			(unsigned long) xkb_info->keymap_size);
		goto err_keymap_str;
	}

	xkb_info->keymap_area = mmap(NULL, xkb_info->keymap_size,
				     PROT_READ | PROT_WRITE,
				     MAP_SHARED, xkb_info->keymap_fd, 0);
	if (xkb_info->keymap_area == MAP_FAILED) {
		weston_log("failed to mmap() %lu bytes\n",
			(unsigned long) xkb_info->keymap_size);
		goto err_dev_zero;
	}
	strcpy(xkb_info->keymap_area, keymap_str);
	free(keymap_str);

	return;

err_dev_zero:
	close(xkb_info->keymap_fd);
	xkb_info->keymap_fd = -1;
err_keymap_str:
	free(keymap_str);
	exit(EXIT_FAILURE);
}

static void
weston_compositor_build_global_keymap(struct weston_compositor *ec)
{
	if (ec->xkb_info.keymap != NULL)
		return;

	ec->xkb_info.keymap = xkb_map_new_from_names(ec->xkb_context,
						     &ec->xkb_names,
						     0);
	if (ec->xkb_info.keymap == NULL) {
		weston_log("failed to compile global XKB keymap\n");
		weston_log("  tried rules %s, model %s, layout %s, variant %s, "
			"options %s",
			ec->xkb_names.rules, ec->xkb_names.model,
			ec->xkb_names.layout, ec->xkb_names.variant,
			ec->xkb_names.options);
		exit(1);
	}

	weston_xkb_info_new_keymap(&ec->xkb_info);
}

WL_EXPORT void
weston_seat_init_keyboard(struct weston_seat *seat, struct xkb_keymap *keymap)
{
	if (seat->has_keyboard)
		return;

	if (keymap != NULL) {
		seat->xkb_info.keymap = xkb_map_ref(keymap);
		weston_xkb_info_new_keymap(&seat->xkb_info);
	}
	else {
		weston_compositor_build_global_keymap(seat->compositor);
		seat->xkb_info = seat->compositor->xkb_info;
		seat->xkb_info.keymap = xkb_map_ref(seat->xkb_info.keymap);
	}

	seat->xkb_state.state = xkb_state_new(seat->xkb_info.keymap);
	if (seat->xkb_state.state == NULL) {
		weston_log("failed to initialise XKB state\n");
		exit(1);
	}

	seat->xkb_state.leds = 0;

	wl_keyboard_init(&seat->keyboard);
	wl_seat_set_keyboard(&seat->seat, &seat->keyboard);

	seat->has_keyboard = 1;
}

WL_EXPORT void
weston_seat_init_pointer(struct weston_seat *seat)
{
	if (seat->has_pointer)
		return;

	wl_pointer_init(&seat->pointer);
	wl_seat_set_pointer(&seat->seat, &seat->pointer);

	seat->has_pointer = 1;
}

WL_EXPORT void
weston_seat_init_touch(struct weston_seat *seat)
{
	if (seat->has_touch)
		return;

	wl_touch_init(&seat->touch);
	wl_seat_set_touch(&seat->seat, &seat->touch);

	seat->has_touch = 1;
}

WL_EXPORT void
weston_seat_init(struct weston_seat *seat, struct weston_compositor *ec)
{
	wl_seat_init(&seat->seat);
	seat->has_pointer = 0;
	seat->has_keyboard = 0;
	seat->has_touch = 0;

	wl_display_add_global(ec->wl_display, &wl_seat_interface, seat,
			      bind_seat);

	seat->sprite = NULL;
	seat->sprite_destroy_listener.notify = pointer_handle_sprite_destroy;

	seat->compositor = ec;
	seat->hotspot_x = 16;
	seat->hotspot_y = 16;
	seat->modifier_state = 0;
	seat->num_tp = 0;

	seat->drag_surface_destroy_listener.notify =
		handle_drag_surface_destroy;

	wl_list_insert(ec->seat_list.prev, &seat->link);

	seat->new_drag_icon_listener.notify = device_handle_new_drag_icon;
	wl_signal_add(&seat->seat.drag_icon_signal,
		      &seat->new_drag_icon_listener);

	clipboard_create(seat);
	input_method_create(ec, seat);
}

WL_EXPORT void
weston_seat_release(struct weston_seat *seat)
{
	wl_list_remove(&seat->link);
	/* The global object is destroyed at wl_display_destroy() time. */

	if (seat->sprite)
		pointer_unmap_sprite(seat);

	if (seat->xkb_state.state != NULL)
		xkb_state_unref(seat->xkb_state.state);
	xkb_info_destroy(&seat->xkb_info);

	wl_seat_release(&seat->seat);
}

static void
drag_surface_configure(struct weston_surface *es, int32_t sx, int32_t sy)
{
	weston_surface_configure(es,
				 es->geometry.x + sx, es->geometry.y + sy,
				 es->buffer->width, es->buffer->height);
}

static int
device_setup_new_drag_surface(struct weston_seat *ws,
			      struct weston_surface *surface)
{
	struct wl_seat *seat = &ws->seat;

	if (surface->configure) {
		wl_resource_post_error(&surface->surface.resource,
				       WL_DISPLAY_ERROR_INVALID_OBJECT,
				       "surface->configure already set");
		return 0;
	}

	ws->drag_surface = surface;

	weston_surface_set_position(ws->drag_surface,
				    wl_fixed_to_double(seat->pointer->x),
				    wl_fixed_to_double(seat->pointer->y));

	surface->configure = drag_surface_configure;

	wl_signal_add(&surface->surface.resource.destroy_signal,
		       &ws->drag_surface_destroy_listener);

	return 1;
}

static void
device_release_drag_surface(struct weston_seat *seat)
{
	seat->drag_surface->configure = NULL;
	undef_region(&seat->drag_surface->input);
	wl_list_remove(&seat->drag_surface_destroy_listener.link);
	seat->drag_surface = NULL;
}

static void
device_map_drag_surface(struct weston_seat *seat)
{
	struct wl_list *list;

	if (weston_surface_is_mapped(seat->drag_surface) ||
	    !seat->drag_surface->buffer)
		return;

	if (seat->sprite && weston_surface_is_mapped(seat->sprite))
		list = &seat->sprite->layer_link;
	else
		list = &seat->compositor->cursor_layer.surface_list;

	wl_list_insert(list, &seat->drag_surface->layer_link);
	weston_surface_assign_output(seat->drag_surface);
	empty_region(&seat->drag_surface->input);
}

static  void
weston_seat_update_drag_surface(struct weston_seat *seat,
				int dx, int dy)
{
	int surface_changed = 0;

	if (!seat->drag_surface && !seat->seat.drag_surface)
		return;

	if (seat->drag_surface && seat->seat.drag_surface &&
	    (&seat->drag_surface->surface.resource !=
	     &seat->seat.drag_surface->resource))
		/* between calls to this funcion we got a new drag_surface */
		surface_changed = 1;

	if (!seat->seat.drag_surface || surface_changed) {
		device_release_drag_surface(seat);
		if (!surface_changed)
			return;
	}

	if (!seat->drag_surface || surface_changed) {
		struct weston_surface *surface = (struct weston_surface *)
			seat->seat.drag_surface;
		if (!device_setup_new_drag_surface(seat, surface))
			return;
	}

	/* the client may not have attached a buffer to the drag surface
	 * when we setup it up, so check if map is needed on every update */
	device_map_drag_surface(seat);

	/* the client may have attached a buffer with a different size to
	 * the drag surface, causing the input region to be reset */
	if (region_is_undefined(&seat->drag_surface->input))
		empty_region(&seat->drag_surface->input);

	if (!dx && !dy)
		return;

	weston_surface_set_position(seat->drag_surface,
				    seat->drag_surface->geometry.x + wl_fixed_to_double(dx),
				    seat->drag_surface->geometry.y + wl_fixed_to_double(dy));
}

WL_EXPORT void
weston_compositor_update_drag_surfaces(struct weston_compositor *compositor)
{
	struct weston_seat *seat;

	wl_list_for_each(seat, &compositor->seat_list, link)
		weston_seat_update_drag_surface(seat, 0, 0);
}

static void
bind_output(struct wl_client *client,
	    void *data, uint32_t version, uint32_t id)
{
	struct weston_output *output = data;
	struct weston_mode *mode;
	struct wl_resource *resource;

	resource = wl_client_add_object(client,
					&wl_output_interface, NULL, id, data);

	wl_list_insert(&output->resource_list, &resource->link);
	resource->destroy = unbind_resource;

	wl_output_send_geometry(resource,
				output->x,
				output->y,
				output->mm_width,
				output->mm_height,
				output->subpixel,
				output->make, output->model,
				output->transform);

	wl_list_for_each (mode, &output->mode_list, link) {
		wl_output_send_mode(resource,
				    mode->flags,
				    mode->width,
				    mode->height,
				    mode->refresh);
	}
}

static const char vertex_shader[] =
	"uniform mat4 proj;\n"
	"attribute vec2 position;\n"
	"attribute vec2 texcoord;\n"
	"varying vec2 v_texcoord;\n"
	"void main()\n"
	"{\n"
	"   gl_Position = proj * vec4(position, 0.0, 1.0);\n"
	"   v_texcoord = texcoord;\n"
	"}\n";

/* Declare common fragment shader uniforms */
#define FRAGMENT_CONVERT_YUV						\
	"  y *= alpha;\n"						\
	"  u *= alpha;\n"						\
	"  v *= alpha;\n"						\
	"  gl_FragColor.r = y + 1.59602678 * v;\n"			\
	"  gl_FragColor.g = y - 0.39176229 * u - 0.81296764 * v;\n"	\
	"  gl_FragColor.b = y + 2.01723214 * u;\n"			\
	"  gl_FragColor.a = alpha;\n"

static const char texture_fragment_shader_rgba[] =
	"precision mediump float;\n"
	"varying vec2 v_texcoord;\n"
	"uniform sampler2D tex;\n"
	"uniform float alpha;\n"
	"void main()\n"
	"{\n"
<<<<<<< HEAD
	"   gl_FragColor = alpha * texture2D(tex, v_texcoord)\n;"
	"}\n";

static const char texture_fragment_shader_rgbx[] =
	"precision mediump float;\n"
	"varying vec2 v_texcoord;\n"
	"uniform sampler2D tex;\n"
	"uniform float alpha;\n"
	"void main()\n"
	"{\n"
	"   gl_FragColor.rgb = alpha * texture2D(tex, v_texcoord).rgb\n;"
	"   gl_FragColor.a = alpha;\n"
	"}\n";

static const char texture_fragment_shader_egl_external[] =
	"#extension GL_OES_EGL_image_external : require\n"
	"precision mediump float;\n"
	"varying vec2 v_texcoord;\n"
	"uniform samplerExternalOES tex;\n"
	"uniform float alpha;\n"
	"void main()\n"
	"{\n"
	"   gl_FragColor = alpha * texture2D(tex, v_texcoord)\n;"
=======
	"   gl_FragColor = texture2D(tex, v_texcoord)\n;"
	"}\n";

static const char texture_fragment_shader_egl_external[] =
	"#extension GL_OES_EGL_image_external : require\n"
	"precision mediump float;\n"
	"varying vec2 v_texcoord;\n"
	"uniform samplerExternalOES tex;\n"
	"uniform float alpha;\n"
	"void main()\n"
	"{\n"
	"   gl_FragColor = texture2D(tex, v_texcoord)\n;"
>>>>>>> b5b8a4b0
	"}\n";

static const char texture_fragment_shader_y_uv[] =
	"precision mediump float;\n"
	"uniform sampler2D tex;\n"
	"uniform sampler2D tex1;\n"
	"varying vec2 v_texcoord;\n"
	"uniform float alpha;\n"
	"void main() {\n"
	"  float y = 1.16438356 * (texture2D(tex, v_texcoord).x - 0.0625);\n"
	"  float u = texture2D(tex1, v_texcoord).r - 0.5;\n"
	"  float v = texture2D(tex1, v_texcoord).g - 0.5;\n"
	FRAGMENT_CONVERT_YUV
	"}\n";

static const char texture_fragment_shader_y_u_v[] =
	"precision mediump float;\n"
	"uniform sampler2D tex;\n"
	"uniform sampler2D tex1;\n"
	"uniform sampler2D tex2;\n"
	"varying vec2 v_texcoord;\n"
	"uniform float alpha;\n"
	"void main() {\n"
	"  float y = 1.16438356 * (texture2D(tex, v_texcoord).x - 0.0625);\n"
	"  float u = texture2D(tex1, v_texcoord).x - 0.5;\n"
	"  float v = texture2D(tex2, v_texcoord).x - 0.5;\n"
	FRAGMENT_CONVERT_YUV
	"}\n";

static const char texture_fragment_shader_y_xuxv[] =
	"precision mediump float;\n"
	"uniform sampler2D tex;\n"
	"uniform sampler2D tex1;\n"
	"varying vec2 v_texcoord;\n"
	"uniform float alpha;\n"
	"void main() {\n"
	"  float y = 1.16438356 * (texture2D(tex, v_texcoord).x - 0.0625);\n"
	"  float u = texture2D(tex1, v_texcoord).g - 0.5;\n"
	"  float v = texture2D(tex1, v_texcoord).a - 0.5;\n"
	FRAGMENT_CONVERT_YUV
	"}\n";

static const char solid_fragment_shader[] =
	"precision mediump float;\n"
	"uniform vec4 color;\n"
	"uniform float alpha;\n"
	"void main()\n"
	"{\n"
	"   gl_FragColor = alpha * color\n;"
	"}\n";

static int
compile_shader(GLenum type, const char *source)
{
	GLuint s;
	char msg[512];
	GLint status;

	s = glCreateShader(type);
	glShaderSource(s, 1, &source, NULL);
	glCompileShader(s);
	glGetShaderiv(s, GL_COMPILE_STATUS, &status);
	if (!status) {
		glGetShaderInfoLog(s, sizeof msg, NULL, msg);
		weston_log("shader info: %s\n", msg);
		return GL_NONE;
	}

	return s;
}

static int
weston_shader_init(struct weston_shader *shader,
		   const char *vertex_source, const char *fragment_source)
{
	char msg[512];
	GLint status;

	shader->vertex_shader =
		compile_shader(GL_VERTEX_SHADER, vertex_source);
	shader->fragment_shader =
		compile_shader(GL_FRAGMENT_SHADER, fragment_source);

	shader->program = glCreateProgram();
	glAttachShader(shader->program, shader->vertex_shader);
	glAttachShader(shader->program, shader->fragment_shader);
	glBindAttribLocation(shader->program, 0, "position");
	glBindAttribLocation(shader->program, 1, "texcoord");

	glLinkProgram(shader->program);
	glGetProgramiv(shader->program, GL_LINK_STATUS, &status);
	if (!status) {
		glGetProgramInfoLog(shader->program, sizeof msg, NULL, msg);
		weston_log("link info: %s\n", msg);
		return -1;
	}

	shader->proj_uniform = glGetUniformLocation(shader->program, "proj");
	shader->tex_uniforms[0] = glGetUniformLocation(shader->program, "tex");
	shader->tex_uniforms[1] = glGetUniformLocation(shader->program, "tex1");
	shader->tex_uniforms[2] = glGetUniformLocation(shader->program, "tex2");
	shader->alpha_uniform = glGetUniformLocation(shader->program, "alpha");
	shader->color_uniform = glGetUniformLocation(shader->program, "color");

	return 0;
}

WL_EXPORT void
weston_output_destroy(struct weston_output *output)
{
	struct weston_compositor *c = output->compositor;

	pixman_region32_fini(&output->region);
	pixman_region32_fini(&output->previous_damage);
	output->compositor->output_id_pool &= ~(1 << output->id);

	wl_display_remove_global(c->wl_display, output->global);
}

WL_EXPORT void
weston_output_update_matrix(struct weston_output *output)
{
	float magnification;
	struct weston_matrix camera;
	struct weston_matrix modelview;

	weston_matrix_init(&output->matrix);
	weston_matrix_translate(&output->matrix,
				-(output->x + (output->border.right + output->current->width - output->border.left) / 2.0),
				-(output->y + (output->border.bottom + output->current->height - output->border.top) / 2.0), 0);

	weston_matrix_scale(&output->matrix,
			    2.0 / (output->current->width + output->border.left + output->border.right),
			    -2.0 / (output->current->height + output->border.top + output->border.bottom), 1);

	if (output->zoom.active) {
		magnification = 1 / (1 - output->zoom.spring_z.current);
		weston_matrix_init(&camera);
		weston_matrix_init(&modelview);
		weston_output_update_zoom(output, output->zoom.type);
		weston_matrix_translate(&camera, output->zoom.trans_x,
					-output->zoom.trans_y, 0);
		weston_matrix_invert(&modelview, &camera);
		weston_matrix_scale(&modelview, magnification, magnification, 1.0);
		weston_matrix_multiply(&output->matrix, &modelview);
	}

	output->dirty = 0;
}

WL_EXPORT void
weston_output_move(struct weston_output *output, int x, int y)
{
	output->x = x;
	output->y = y;

	pixman_region32_init(&output->previous_damage);
	pixman_region32_init_rect(&output->region, x, y,
				  output->current->width,
				  output->current->height);
}

WL_EXPORT void
weston_output_init(struct weston_output *output, struct weston_compositor *c,
		   int x, int y, int width, int height)
{
	output->compositor = c;
	output->x = x;
	output->y = y;
	output->border.top = 0;
	output->border.bottom = 0;
	output->border.left = 0;
	output->border.right = 0;
	output->mm_width = width;
	output->mm_height = height;
	output->dirty = 1;
	output->transform = WL_OUTPUT_TRANSFORM_NORMAL;

	weston_output_init_zoom(output);

	weston_output_move(output, x, y);
	weston_output_damage(output);

	wl_signal_init(&output->frame_signal);
	wl_list_init(&output->animation_list);
	wl_list_init(&output->resource_list);

	output->id = ffs(~output->compositor->output_id_pool) - 1;
	output->compositor->output_id_pool |= 1 << output->id;

	output->global =
		wl_display_add_global(c->wl_display, &wl_output_interface,
				      output, bind_output);
}

static void
compositor_bind(struct wl_client *client,
		void *data, uint32_t version, uint32_t id)
{
	struct weston_compositor *compositor = data;

	wl_client_add_object(client, &wl_compositor_interface,
			     &compositor_interface, id, compositor);
}

static void
log_uname(void)
{
	struct utsname usys;

	uname(&usys);

	weston_log("OS: %s, %s, %s, %s\n", usys.sysname, usys.release,
						usys.version, usys.machine);
}

static void
log_extensions(const char *name, const char *extensions)
{
	const char *p, *end;
	int l;
	int len;

	l = weston_log("%s:", name);
	p = extensions;
	while (*p) {
		end = strchrnul(p, ' ');
		len = end - p;
		if (l + len > 78)
			l = weston_log_continue("\n" STAMP_SPACE "%.*s",
						len, p);
		else
			l += weston_log_continue(" %.*s", len, p);
		for (p = end; isspace(*p); p++)
			;
	}
	weston_log_continue("\n");
}

static void
log_egl_gl_info(EGLDisplay egldpy)
{
	const char *str;

	str = eglQueryString(egldpy, EGL_VERSION);
	weston_log("EGL version: %s\n", str ? str : "(null)");

	str = eglQueryString(egldpy, EGL_VENDOR);
	weston_log("EGL vendor: %s\n", str ? str : "(null)");

	str = eglQueryString(egldpy, EGL_CLIENT_APIS);
	weston_log("EGL client APIs: %s\n", str ? str : "(null)");

	str = eglQueryString(egldpy, EGL_EXTENSIONS);
	log_extensions("EGL extensions", str ? str : "(null)");

	str = (char *)glGetString(GL_VERSION);
	weston_log("GL version: %s\n", str ? str : "(null)");

	str = (char *)glGetString(GL_SHADING_LANGUAGE_VERSION);
	weston_log("GLSL version: %s\n", str ? str : "(null)");

	str = (char *)glGetString(GL_VENDOR);
	weston_log("GL vendor: %s\n", str ? str : "(null)");

	str = (char *)glGetString(GL_RENDERER);
	weston_log("GL renderer: %s\n", str ? str : "(null)");

	str = (char *)glGetString(GL_EXTENSIONS);
	log_extensions("GL extensions", str ? str : "(null)");
}

WL_EXPORT int
weston_compositor_init(struct weston_compositor *ec,
		       struct wl_display *display,
		       int argc,
		       char *argv[],
		       const char *config_file)
{
	struct wl_event_loop *loop;
	struct xkb_rule_names xkb_names;
        const struct config_key keyboard_config_keys[] = {
		{ "keymap_rules", CONFIG_KEY_STRING, &xkb_names.rules },
		{ "keymap_model", CONFIG_KEY_STRING, &xkb_names.model },
		{ "keymap_layout", CONFIG_KEY_STRING, &xkb_names.layout },
		{ "keymap_variant", CONFIG_KEY_STRING, &xkb_names.variant },
		{ "keymap_options", CONFIG_KEY_STRING, &xkb_names.options },
        };
	const struct config_section cs[] = {
                { "keyboard",
                  keyboard_config_keys, ARRAY_LENGTH(keyboard_config_keys) },
	};

	memset(&xkb_names, 0, sizeof(xkb_names));
	parse_config_file(config_file, cs, ARRAY_LENGTH(cs), ec);

	ec->wl_display = display;
	wl_signal_init(&ec->destroy_signal);
	wl_signal_init(&ec->activate_signal);
	wl_signal_init(&ec->lock_signal);
	wl_signal_init(&ec->unlock_signal);
	wl_signal_init(&ec->show_input_panel_signal);
	wl_signal_init(&ec->hide_input_panel_signal);
	ec->launcher_sock = weston_environment_get_fd("WESTON_LAUNCHER_SOCK");

	ec->output_id_pool = 0;

	if (!wl_display_add_global(display, &wl_compositor_interface,
				   ec, compositor_bind))
		return -1;

	wl_list_init(&ec->surface_list);
	wl_list_init(&ec->layer_list);
	wl_list_init(&ec->seat_list);
	wl_list_init(&ec->output_list);
	wl_list_init(&ec->key_binding_list);
	wl_list_init(&ec->button_binding_list);
	wl_list_init(&ec->axis_binding_list);
	wl_list_init(&ec->fade.animation.link);

	weston_plane_init(&ec->primary_plane, 0, 0);

	weston_compositor_xkb_init(ec, &xkb_names);

	ec->ping_handler = NULL;

	screenshooter_create(ec);
	text_cursor_position_notifier_create(ec);

	wl_data_device_manager_init(ec->wl_display);

	wl_display_init_shm(display);

	loop = wl_display_get_event_loop(ec->wl_display);
	ec->idle_source = wl_event_loop_add_timer(loop, idle_handler, ec);
	wl_event_source_timer_update(ec->idle_source, ec->idle_time * 1000);

	ec->input_loop = wl_event_loop_create();

	return 0;
}

WL_EXPORT int
weston_compositor_init_gl(struct weston_compositor *ec)
{
	const char *extensions;
	int has_egl_image_external = 0;

	log_egl_gl_info(ec->egl_display);

	ec->image_target_texture_2d =
		(void *) eglGetProcAddress("glEGLImageTargetTexture2DOES");
	ec->image_target_renderbuffer_storage = (void *)
		eglGetProcAddress("glEGLImageTargetRenderbufferStorageOES");
	ec->create_image = (void *) eglGetProcAddress("eglCreateImageKHR");
	ec->destroy_image = (void *) eglGetProcAddress("eglDestroyImageKHR");
	ec->bind_display =
		(void *) eglGetProcAddress("eglBindWaylandDisplayWL");
	ec->unbind_display =
		(void *) eglGetProcAddress("eglUnbindWaylandDisplayWL");
	ec->query_buffer =
		(void *) eglGetProcAddress("eglQueryWaylandBufferWL");

	extensions = (const char *) glGetString(GL_EXTENSIONS);
	if (!extensions) {
		weston_log("Retrieving GL extension string failed.\n");
		return -1;
	}

	if (!strstr(extensions, "GL_EXT_texture_format_BGRA8888")) {
		weston_log("GL_EXT_texture_format_BGRA8888 not available\n");
		return -1;
	}

	if (strstr(extensions, "GL_EXT_read_format_bgra"))
		ec->read_format = GL_BGRA_EXT;
	else
		ec->read_format = GL_RGBA;

	if (strstr(extensions, "GL_EXT_unpack_subimage"))
		ec->has_unpack_subimage = 1;

	if (strstr(extensions, "GL_OES_EGL_image_external"))
		has_egl_image_external = 1;

	extensions =
		(const char *) eglQueryString(ec->egl_display, EGL_EXTENSIONS);
	if (!extensions) {
		weston_log("Retrieving EGL extension string failed.\n");
		return -1;
	}

	if (strstr(extensions, "EGL_WL_bind_wayland_display"))
		ec->has_bind_display = 1;
	if (ec->has_bind_display)
		ec->bind_display(ec->egl_display, ec->wl_display);

	weston_spring_init(&ec->fade.spring, 30.0, 1.0, 1.0);
	ec->fade.animation.frame = fade_frame;

	weston_layer_init(&ec->fade_layer, &ec->layer_list);
	weston_layer_init(&ec->cursor_layer, &ec->fade_layer.link);

	glActiveTexture(GL_TEXTURE0);

	if (weston_shader_init(&ec->texture_shader_rgba,
			     vertex_shader, texture_fragment_shader_rgba) < 0)
		return -1;
<<<<<<< HEAD
	if (weston_shader_init(&ec->texture_shader_rgbx,
			     vertex_shader, texture_fragment_shader_rgbx) < 0)
		return -1;
=======
>>>>>>> b5b8a4b0
	if (has_egl_image_external &&
			weston_shader_init(&ec->texture_shader_egl_external,
				vertex_shader, texture_fragment_shader_egl_external) < 0)
		return -1;
	if (weston_shader_init(&ec->texture_shader_y_uv,
			       vertex_shader, texture_fragment_shader_y_uv) < 0)
		return -1;
	if (weston_shader_init(&ec->texture_shader_y_u_v,
			       vertex_shader, texture_fragment_shader_y_u_v) < 0)
		return -1;
	if (weston_shader_init(&ec->texture_shader_y_xuxv,
			       vertex_shader, texture_fragment_shader_y_xuxv) < 0)
		return -1;
	if (weston_shader_init(&ec->solid_shader,
			     vertex_shader, solid_fragment_shader) < 0)
		return -1;

	weston_compositor_schedule_repaint(ec);

	return 0;
}

WL_EXPORT void
weston_compositor_shutdown(struct weston_compositor *ec)
{
	struct weston_output *output, *next;

	wl_event_source_remove(ec->idle_source);
	if (ec->input_loop_source)
		wl_event_source_remove(ec->input_loop_source);

	/* Destroy all outputs associated with this compositor */
	wl_list_for_each_safe(output, next, &ec->output_list, link)
		output->destroy(output);

	weston_binding_list_destroy_all(&ec->key_binding_list);
	weston_binding_list_destroy_all(&ec->button_binding_list);
	weston_binding_list_destroy_all(&ec->axis_binding_list);

	weston_plane_release(&ec->primary_plane);

	wl_array_release(&ec->vertices);
	wl_array_release(&ec->vtxcnt);

	wl_event_loop_destroy(ec->input_loop);
}

static int on_term_signal(int signal_number, void *data)
{
	struct wl_display *display = data;

	weston_log("caught signal %d\n", signal_number);
	wl_display_terminate(display);

	return 1;
}

static void
on_segv_signal(int s, siginfo_t *siginfo, void *context)
{
	void *buffer[32];
	int i, count;
	Dl_info info;

	/* This SIGSEGV handler will do a best-effort backtrace, and
	 * then call the backend restore function, which will switch
	 * back to the vt we launched from or ungrab X etc and then
	 * raise SIGTRAP.  If we run weston under gdb from X or a
	 * different vt, and tell gdb "handle SIGSEGV nostop", this
	 * will allow weston to switch back to gdb on crash and then
	 * gdb will catch the crash with SIGTRAP. */

	weston_log("caught segv\n");

	count = backtrace(buffer, ARRAY_LENGTH(buffer));
	for (i = 0; i < count; i++) {
		dladdr(buffer[i], &info);
		weston_log("  [%016lx]  %s  (%s)\n",
			(long) buffer[i],
			info.dli_sname ? info.dli_sname : "--",
			info.dli_fname);
	}

	segv_compositor->restore(segv_compositor);

	raise(SIGTRAP);
}


static void *
load_module(const char *name, const char *entrypoint, void **handle)
{
	char path[PATH_MAX];
	void *module, *init;

	if (name[0] != '/')
		snprintf(path, sizeof path, "%s/%s", MODULEDIR, name);
	else
		snprintf(path, sizeof path, "%s", name);

	weston_log("Loading module '%s'\n", path);
	module = dlopen(path, RTLD_NOW);
	if (!module) {
		weston_log("Failed to load module: %s\n", dlerror());
		return NULL;
	}

	init = dlsym(module, entrypoint);
	if (!init) {
		weston_log("Failed to lookup init function: %s\n", dlerror());
		return NULL;
	}

	return init;
}

static const char xdg_error_message[] =
	"fatal: environment variable XDG_RUNTIME_DIR is not set.\n";

static const char xdg_wrong_message[] =
	"fatal: environment variable XDG_RUNTIME_DIR\n"
	"is set to \"%s\", which is not a directory.\n";

static const char xdg_wrong_mode_message[] =
	"warning: XDG_RUNTIME_DIR \"%s\" is not configured\n"
	"correctly.  Unix access mode must be 0700 but is %o,\n"
	"and XDG_RUNTIME_DIR must be owned by the user, but is\n"
	"owned by UID %d.\n";

static const char xdg_detail_message[] =
	"Refer to your distribution on how to get it, or\n"
	"http://www.freedesktop.org/wiki/Specifications/basedir-spec\n"
	"on how to implement it.\n";

static void
verify_xdg_runtime_dir(void)
{
	char *dir = getenv("XDG_RUNTIME_DIR");
	struct stat s;

	if (!dir) {
		weston_log(xdg_error_message);
		weston_log_continue(xdg_detail_message);
		exit(EXIT_FAILURE);
	}

	if (stat(dir, &s) || !S_ISDIR(s.st_mode)) {
		weston_log(xdg_wrong_message, dir);
		weston_log_continue(xdg_detail_message);
		exit(EXIT_FAILURE);
	}

	if ((s.st_mode & 0777) != 0700 || s.st_uid != getuid()) {
		weston_log(xdg_wrong_mode_message,
			   dir, s.st_mode & 0777, s.st_uid);
		weston_log_continue(xdg_detail_message);
	}
}

static int
usage(int error_code)
{
	fprintf(stderr,
		"Usage: weston [OPTIONS]\n\n"
		"This is weston version " VERSION ", the Wayland reference compositor.\n"
		"Weston supports multiple backends, and depending on which backend is in use\n"
		"different options will be accepted.\n\n"


		"Core options:\n\n"
		"  -B, --backend=MODULE\tBackend module, one of drm-backend.so,\n"
		"\t\t\t\tx11-backend.so or wayland-backend.so\n"
		"  -S, --socket=NAME\tName of socket to listen on\n"
		"  -i, --idle-time=SECS\tIdle time in seconds\n"
		"  --xserver\t\tEnable X server integration\n"
		"  --module\t\tLoad the specified module\n"
		"  --log==FILE\t\tLog to the given file\n"
		"  -h, --help\t\tThis help message\n\n");

	fprintf(stderr,
		"Options for drm-backend.so:\n\n"
		"  --connector=ID\tBring up only this connector\n"
		"  --seat=SEAT\t\tThe seat that weston should run on\n"
		"  --tty=TTY\t\tThe tty to use\n"
		"  --current-mode\tPrefer current KMS mode over EDID preferred mode\n\n");

	fprintf(stderr,
		"Options for x11-backend.so:\n\n"
		"  --width=WIDTH\t\tWidth of X window\n"
		"  --height=HEIGHT\tHeight of X window\n"
		"  --fullscreen\t\tRun in fullscreen mode\n"
		"  --output-count=COUNT\tCreate multiple outputs\n"
		"  --no-input\t\tDont create input devices\n\n");

	fprintf(stderr,
		"Options for wayland-backend.so:\n\n"
		"  --width=WIDTH\t\tWidth of Wayland surface\n"
		"  --height=HEIGHT\tHeight of Wayland surface\n"
		"  --display=DISPLAY\tWayland display to connect to\n\n");

	exit(error_code);
}

int main(int argc, char *argv[])
{
	int ret = EXIT_SUCCESS;
	struct wl_display *display;
	struct weston_compositor *ec;
	struct wl_event_source *signals[4];
	struct wl_event_loop *loop;
	struct sigaction segv_action;
	void *shell_module, *backend_module, *xserver_module;
	int (*module_init)(struct weston_compositor *ec);
	struct weston_compositor
		*(*backend_init)(struct wl_display *display,
				 int argc, char *argv[], const char *config_file);
	int i;
	char *backend = NULL;
	char *shell = NULL;
	char *module = NULL;
	char *log = NULL;
	int32_t idle_time = 300;
	int32_t xserver = 0;
	int32_t help = 0;
	char *socket_name = NULL;
	char *config_file;

	const struct config_key shell_config_keys[] = {
		{ "type", CONFIG_KEY_STRING, &shell },
	};

	const struct config_section cs[] = {
		{ "shell",
		  shell_config_keys, ARRAY_LENGTH(shell_config_keys) },
	};

	const struct weston_option core_options[] = {
		{ WESTON_OPTION_STRING, "backend", 'B', &backend },
		{ WESTON_OPTION_STRING, "socket", 'S', &socket_name },
		{ WESTON_OPTION_INTEGER, "idle-time", 'i', &idle_time },
		{ WESTON_OPTION_BOOLEAN, "xserver", 0, &xserver },
		{ WESTON_OPTION_STRING, "module", 0, &module },
		{ WESTON_OPTION_STRING, "log", 0, &log },
		{ WESTON_OPTION_BOOLEAN, "help", 'h', &help },
	};

	argc = parse_options(core_options,
			     ARRAY_LENGTH(core_options), argc, argv);

	if (help)
		usage(EXIT_SUCCESS);

	weston_log_file_open(log);
	
	weston_log("%s\n"
		   STAMP_SPACE "%s\n"
		   STAMP_SPACE "Bug reports to: %s\n"
		   STAMP_SPACE "Build: %s\n",
		   PACKAGE_STRING, PACKAGE_URL, PACKAGE_BUGREPORT,
		   BUILD_ID);
	log_uname();

	verify_xdg_runtime_dir();

	display = wl_display_create();

	loop = wl_display_get_event_loop(display);
	signals[0] = wl_event_loop_add_signal(loop, SIGTERM, on_term_signal,
					      display);
	signals[1] = wl_event_loop_add_signal(loop, SIGINT, on_term_signal,
					      display);
	signals[2] = wl_event_loop_add_signal(loop, SIGQUIT, on_term_signal,
					      display);

	wl_list_init(&child_process_list);
	signals[3] = wl_event_loop_add_signal(loop, SIGCHLD, sigchld_handler,
					      NULL);

	if (!backend) {
		if (getenv("WAYLAND_DISPLAY"))
			backend = "wayland-backend.so";
		else if (getenv("DISPLAY"))
			backend = "x11-backend.so";
		else
			backend = "drm-backend.so";
	}

	config_file = config_file_path("weston.ini");
	parse_config_file(config_file, cs, ARRAY_LENGTH(cs), shell);

	backend_init = load_module(backend, "backend_init", &backend_module);
	if (!backend_init)
		exit(EXIT_FAILURE);

	ec = backend_init(display, argc, argv, config_file);
	if (ec == NULL) {
		weston_log("fatal: failed to create compositor\n");
		exit(EXIT_FAILURE);
	}

	segv_action.sa_flags = SA_SIGINFO | SA_RESETHAND;
	segv_action.sa_sigaction = on_segv_signal;
	sigemptyset(&segv_action.sa_mask);
	sigaction(SIGSEGV, &segv_action, NULL);
	segv_compositor = ec;

	for (i = 1; argv[i]; i++)
		weston_log("fatal: unhandled option: %s\n", argv[i]);
	if (argv[1]) {
		ret = EXIT_FAILURE;
		goto out;
	}

	free(config_file);

	ec->option_idle_time = idle_time;
	ec->idle_time = idle_time;

	module_init = NULL;
	if (xserver)
		module_init = load_module("xwayland.so",
					  "weston_xserver_init",
					  &xserver_module);
	if (module_init && module_init(ec) < 0) {
		ret = EXIT_FAILURE;
		goto out;
	}

	if (socket_name)
		setenv("WAYLAND_DISPLAY", socket_name, 1);

	if (!shell)
		shell = "desktop-shell.so";
	module_init = load_module(shell, "shell_init", &shell_module);
	if (!module_init || module_init(ec) < 0) {
		ret = EXIT_FAILURE;
		goto out;
	}


	module_init = NULL;
	if (module)
		module_init = load_module(module, "module_init", NULL);
	if (module_init && module_init(ec) < 0) {
		ret = EXIT_FAILURE;
		goto out;
	}

	if (wl_display_add_socket(display, socket_name)) {
		weston_log("fatal: failed to add socket: %m\n");
		ret = EXIT_FAILURE;
		goto out;
	}

	weston_compositor_dpms_on(ec);
	weston_compositor_wake(ec);

	wl_display_run(display);

 out:
	/* prevent further rendering while shutting down */
	ec->state = WESTON_COMPOSITOR_SLEEPING;

	wl_signal_emit(&ec->destroy_signal, ec);

	if (ec->has_bind_display)
		ec->unbind_display(ec->egl_display, display);

	for (i = ARRAY_LENGTH(signals); i;)
		wl_event_source_remove(signals[--i]);

	weston_compositor_xkb_destroy(ec);

	ec->destroy(ec);
	wl_display_destroy(display);

	weston_log_file_close();

	return ret;
}<|MERGE_RESOLUTION|>--- conflicted
+++ resolved
@@ -789,10 +789,6 @@
 
 	if (wl_buffer_is_shm(buffer)) {
 		es->pitch = wl_shm_buffer_get_stride(buffer) / 4;
-<<<<<<< HEAD
-=======
-		es->shader = &ec->texture_shader_rgba;
->>>>>>> b5b8a4b0
 		es->target = GL_TEXTURE_2D;
 
 		ensure_textures(es, 1);
@@ -1105,11 +1101,8 @@
 			if (n == last_n) {
 				GLfloat best_x=0, best_y=0;
 				uint32_t d, best_d = (unsigned int)-1; /* distance squared */
-<<<<<<< HEAD
-=======
 				uint32_t max_d = dist_squared(x2, y2,
 						x[(i+2) % 4], y[(i+2) % 4]);
->>>>>>> b5b8a4b0
 
 				/* if there are no vertices on this line, it could be that
 				 * there is a vertex of the clip rect that is enclosed by
@@ -1138,8 +1131,6 @@
 						return 0;
 
 					*d = dist_squared(cx, cy, x, (m * x) + c);
-<<<<<<< HEAD
-=======
 
 					/* if intersection distance is further away than
 					 * opposite edge of surface region, it is invalid:
@@ -1147,7 +1138,6 @@
 					if (*d > max_d)
 						return 0;
 
->>>>>>> b5b8a4b0
 					return 1;
 				}
 
@@ -1175,13 +1165,8 @@
 					best_d = d;
 				}
 
-<<<<<<< HEAD
-if (best_d != (unsigned int)-1)  // XXX can this happen?
-				append_vertex(best_x, best_y);
-=======
 				if (best_d != (unsigned int)-1)  // XXX can this happen?
 					append_vertex(best_x, best_y);
->>>>>>> b5b8a4b0
 			}
 		}
 
@@ -1319,21 +1304,12 @@
 	struct weston_compositor *ec = es->compositor;
 	/* repaint bounding region in global coordinates: */
 	pixman_region32_t repaint;
-<<<<<<< HEAD
 	/* non-opaque region in surface coordinates: */
 	pixman_region32_t surface_blend;
-=======
-	/* regions of surface to draw opaque/blended in surface coordinates: */
-	pixman_region32_t surface_opaque, surface_blend;
->>>>>>> b5b8a4b0
 	GLint filter;
 	int i;
 
 	pixman_region32_init(&repaint);
-<<<<<<< HEAD
-=======
-	pixman_region32_init(&surface_opaque);
->>>>>>> b5b8a4b0
 	pixman_region32_init(&surface_blend);
 
 	pixman_region32_intersect(&repaint,
@@ -1347,7 +1323,6 @@
 				 &ec->primary_plane.damage, &repaint);
 
 	glBlendFunc(GL_ONE, GL_ONE_MINUS_SRC_ALPHA);
-<<<<<<< HEAD
 
 	/* blended region is whole surface minus opaque region: */
 	pixman_region32_init_rect(&surface_blend, 0, 0,
@@ -1355,22 +1330,6 @@
 	if (es->alpha >= 1.0)
 		pixman_region32_subtract(&surface_blend, &surface_blend,
 					 &es->opaque);
-=======
-	if (es->blend || es->alpha < 1.0) {
-		/* blended region is whole surface minus opaque region: */
-		pixman_region32_init_rect(&surface_blend, 0, 0,
-				es->geometry.width, es->geometry.height);
-		pixman_region32_init(&surface_opaque);
-		pixman_region32_copy(&surface_opaque, &es->opaque);
-		pixman_region32_subtract(&surface_blend, &surface_blend,
-				&surface_opaque);
-	} else {
-		/* whole surface is opaque: */
-		pixman_region32_init_rect(&surface_opaque, 0, 0,
-				es->geometry.width, es->geometry.height);
-		pixman_region32_init(&surface_blend);
-	}
->>>>>>> b5b8a4b0
 
 	if (ec->current_shader != es->shader) {
 		glUseProgram(es->shader->program);
@@ -1395,15 +1354,9 @@
 		glTexParameteri(es->target, GL_TEXTURE_MAG_FILTER, filter);
 	}
 
-<<<<<<< HEAD
 	if (pixman_region32_not_empty(&es->opaque) && es->alpha >= 1.0) {
 		glDisable(GL_BLEND);
 		repaint_region(es, &repaint, &es->opaque);
-=======
-	if (pixman_region32_not_empty(&surface_opaque)) {
-		glDisable(GL_BLEND);
-		repaint_region(es, &repaint, &surface_opaque);
->>>>>>> b5b8a4b0
 	}
 
 	if (pixman_region32_not_empty(&surface_blend)) {
@@ -1413,10 +1366,6 @@
 
 out:
 	pixman_region32_fini(&repaint);
-<<<<<<< HEAD
-=======
-	pixman_region32_fini(&surface_opaque);
->>>>>>> b5b8a4b0
 	pixman_region32_fini(&surface_blend);
 }
 
@@ -3260,7 +3209,6 @@
 	"uniform float alpha;\n"
 	"void main()\n"
 	"{\n"
-<<<<<<< HEAD
 	"   gl_FragColor = alpha * texture2D(tex, v_texcoord)\n;"
 	"}\n";
 
@@ -3284,20 +3232,6 @@
 	"void main()\n"
 	"{\n"
 	"   gl_FragColor = alpha * texture2D(tex, v_texcoord)\n;"
-=======
-	"   gl_FragColor = texture2D(tex, v_texcoord)\n;"
-	"}\n";
-
-static const char texture_fragment_shader_egl_external[] =
-	"#extension GL_OES_EGL_image_external : require\n"
-	"precision mediump float;\n"
-	"varying vec2 v_texcoord;\n"
-	"uniform samplerExternalOES tex;\n"
-	"uniform float alpha;\n"
-	"void main()\n"
-	"{\n"
-	"   gl_FragColor = texture2D(tex, v_texcoord)\n;"
->>>>>>> b5b8a4b0
 	"}\n";
 
 static const char texture_fragment_shader_y_uv[] =
@@ -3706,12 +3640,9 @@
 	if (weston_shader_init(&ec->texture_shader_rgba,
 			     vertex_shader, texture_fragment_shader_rgba) < 0)
 		return -1;
-<<<<<<< HEAD
 	if (weston_shader_init(&ec->texture_shader_rgbx,
 			     vertex_shader, texture_fragment_shader_rgbx) < 0)
 		return -1;
-=======
->>>>>>> b5b8a4b0
 	if (has_egl_image_external &&
 			weston_shader_init(&ec->texture_shader_egl_external,
 				vertex_shader, texture_fragment_shader_egl_external) < 0)
